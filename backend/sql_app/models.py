from __future__ import annotations

import datetime as dt
import enum
import uuid
from typing import Any, TypedDict

from pydantic import BaseModel
from sqlalchemy import (
    JSON,
    Boolean,
    DateTime,
    Float,
    ForeignKey,
    Index,
    Integer,
    String,
    Text,
    func,
)
from sqlalchemy import (
    Enum as SAEnum,
)
from sqlalchemy.orm import Mapped, mapped_column, relationship

from .database import Base

UTC = getattr(dt, "UTC", dt.UTC)


# -----------------------------
# Enums (align with Snapshot)
# -----------------------------


class GameStatus(str, enum.Enum):
    not_started = "not_started"
    started = "started"  # <-- add
    in_progress = "in_progress"
    innings_break = "innings_break"  # <-- add
    live = "live"  # <-- add (your code checks for this)
    completed = "completed"
    abandoned = "abandoned"


# Keep existing contributor roles
class GameContributorRoleEnum(str, enum.Enum):
    scorer = "scorer"
    commentary = "commentary"
    analytics = "analytics"


# -----------------------------
# Helpers for safe JSON defaults
# (avoid default={} or default=[])
# -----------------------------


def _empty_dict() -> dict[str, Any]:
    return {}


def _empty_list() -> list[Any]:
    return []


def _empty_extras() -> dict[str, int]:
    # Matches Snapshot.extras shape
    return {
        "wides": 0,
        "no_balls": 0,
        "byes": 0,
        "leg_byes": 0,
        "penalty": 0,
        "total": 0,
    }


# -----------------------------
# Optional typed helpers
# -----------------------------


class TeamPlayer(TypedDict, total=False):
    id: str
    name: str


class TeamJSON(TypedDict, total=False):
    name: str
    players: list[TeamPlayer]


# -----------------------------
# Core Game model
# -----------------------------


class Game(Base):
    __tablename__ = "games"

    # Identifiers
    id: Mapped[str] = mapped_column(String, primary_key=True, index=True)

    # Existing team JSON (name + players[{id,name}, ...])
    team_a: Mapped[dict[str, Any]] = mapped_column(JSON, default=_empty_dict, nullable=False)
    team_b: Mapped[dict[str, Any]] = mapped_column(JSON, default=_empty_dict, nullable=False)

    # --- Match Setup Fields ---
    match_type: Mapped[str] = mapped_column(
        String, default="custom", nullable=False
    )  # e.g., T20, ODI, Test, custom
    overs_limit: Mapped[int | None] = mapped_column(Integer, nullable=True)  # None for unlimited
    days_limit: Mapped[int | None] = mapped_column(Integer, nullable=True)  # For multi-day matches
    dls_enabled: Mapped[bool] = mapped_column(
        Boolean, default=False, nullable=False
    )  # Duckworth-Lewis-Stern toggle
    interruptions: Mapped[list[dict[str, Any]]] = mapped_column(
        JSON, default=_empty_list, nullable=False
    )  # list of events
    overs_per_day: Mapped[int | None] = mapped_column(Integer, nullable=True)

    toss_winner_team: Mapped[str | None] = mapped_column(String, nullable=True)
    decision: Mapped[str | None] = mapped_column(String, nullable=True)
    batting_team_name: Mapped[str | None] = mapped_column(String, nullable=True)
    bowling_team_name: Mapped[str | None] = mapped_column(String, nullable=True)

    # Align with Snapshot.status
    status: Mapped[GameStatus] = mapped_column(
        SAEnum(GameStatus, name="game_status"),
        default=GameStatus.not_started,
        nullable=False,
    )

    # Running total for *current innings* (recomputed when innings changes)
    total_runs: Mapped[int] = mapped_column(Integer, default=0, nullable=False)
    total_wickets: Mapped[int] = mapped_column(Integer, default=0, nullable=False)
    overs_completed: Mapped[int] = mapped_column(Integer, default=0, nullable=False)
    balls_this_over: Mapped[int] = mapped_column(Integer, default=0, nullable=False)

    current_striker_id: Mapped[str | None] = mapped_column(String, nullable=True)
    current_non_striker_id: Mapped[str | None] = mapped_column(String, nullable=True)

    # --- Team roles (NEW already present; keep) ---
    team_a_captain_id: Mapped[str | None] = mapped_column(Text, nullable=True)
    team_a_keeper_id: Mapped[str | None] = mapped_column(Text, nullable=True)
    team_b_captain_id: Mapped[str | None] = mapped_column(Text, nullable=True)
    team_b_keeper_id: Mapped[str | None] = mapped_column(Text, nullable=True)

    # --- Live context for Snapshot (NEW) ---
    current_bowler_id: Mapped[str | None] = mapped_column(
        String, nullable=True
    )  # whoâ€™s bowling now (optional)
    last_ball_bowler_id: Mapped[str | None] = mapped_column(
        String, nullable=True
    )  # bowler of most recent ball

    # Extras totals for the *current innings* (fast access for snapshot/extras)
    extras_totals: Mapped[dict[str, int]] = mapped_column(
        JSON, default=_empty_extras, nullable=False
    )

    # Fall of wickets (array of {score_at_fall, over, batter_id})
    fall_of_wickets: Mapped[list[dict[str, Any]]] = mapped_column(
        JSON, default=_empty_list, nullable=False
    )

    # Optional caches (compute on the fly; keep persisted for convenience)
    phases: Mapped[dict[str, Any]] = mapped_column(
        JSON, default=_empty_dict, nullable=False
    )  # {powerplay|middle|death: {...}}
    projections: Mapped[dict[str, Any]] = mapped_column(
        JSON, default=_empty_dict, nullable=False
    )  # rr_current, rr_last_5_overs, etc.

    # Chase context (nullable when not chasing)
    target: Mapped[int | None] = mapped_column(Integer, nullable=True)
    par_score: Mapped[int | None] = mapped_column(Integer, nullable=True)  # if you wire DLS
    required_run_rate: Mapped[float | None] = mapped_column(
        Float, nullable=True
    )  # computed; convenience

    # --- Deliveries ledger ---
    # per-ball dicts with dismissal, extras, etc. (authoritative event store)
    deliveries: Mapped[list[dict[str, Any]]] = mapped_column(
        JSON, default=_empty_list, nullable=False
    )

    # Per-player tallies (you already had; ensure safe defaults)
    batting_scorecard: Mapped[dict[str, Any]] = mapped_column(
        JSON, default=_empty_dict, nullable=False
    )
    bowling_scorecard: Mapped[dict[str, Any]] = mapped_column(
        JSON, default=_empty_dict, nullable=False
    )

    # Innings / result
    current_inning: Mapped[int] = mapped_column(Integer, default=1, nullable=False)
    first_inning_summary: Mapped[dict[str, Any] | None] = mapped_column(JSON, nullable=True)
    result: Mapped[str | None] = mapped_column(String, nullable=True)

    # Relationship backref from GameContributor is set below
    contributors: Mapped[list[GameContributor]] = relationship(
        back_populates="game", cascade="all, delete-orphan"
    )

    def get_winner(self):
        """
        Logic to determine the winner of the game.
        This may involve comparing team scores, checking any decided rules or tie-breakers.
        """
        # Placeholder logic, replace with actual game win condition logic
        if self.target is not None:
            if self.total_runs > self.target:  # Simplified logic example
                return self.batting_team_name
            elif self.total_runs < self.target:
                return self.bowling_team_name
            else:
                return "Draw"  # or other logic for tie condition
        else:
            return None  # or handle case where target is not set

    def get_team_scores(self):
        """
        Logic to calculate team scores.
        This will typically return scores for both teams in a tuple.
        """
        team_a_score = self.batting_scorecard.get("total", 0)
        team_b_score = self.bowling_scorecard.get("total", 0)
        return team_a_score, team_b_score


# ---------- Pydantic payloads you already had ----------


class PlayingXIRequest(BaseModel):
    team_a: list[uuid.UUID]
    team_b: list[uuid.UUID]
    captain_a: uuid.UUID | None = None
    keeper_a: uuid.UUID | None = None
    captain_b: uuid.UUID | None = None
    keeper_b: uuid.UUID | None = None


class PlayingXIResponse(BaseModel):
    ok: bool
    game_id: uuid.UUID


# ===== Game Staff / Contributors =====


class GameContributor(Base):
    __tablename__ = "game_contributors"

    id: Mapped[int] = mapped_column(Integer, primary_key=True, autoincrement=True)
    game_id: Mapped[str] = mapped_column(
        String, ForeignKey("games.id", ondelete="CASCADE"), index=True, nullable=False
    )
    user_id: Mapped[str] = mapped_column(Text, nullable=False)
    role: Mapped[GameContributorRoleEnum] = mapped_column(
        SAEnum(GameContributorRoleEnum, name="game_contributor_role"), nullable=False
    )
    display_name: Mapped[str | None] = mapped_column(Text, nullable=True)

    game: Mapped[Game] = relationship(back_populates="contributors")


# Unique index for (game_id, user_id, role)
Index(
    "ix_game_contributors_unique",
    GameContributor.game_id,
    GameContributor.user_id,
    GameContributor.role,
    unique=True,
)


# ===== Sponsors =====


class Sponsor(Base):
    __tablename__ = "sponsors"

    id: Mapped[str] = mapped_column(String, primary_key=True, default=lambda: str(uuid.uuid4()))
    name: Mapped[str] = mapped_column(String, nullable=False)

    # stored as relative path under STATIC_DIR, e.g. "sponsors/<uuid>.svg"
    logo_path: Mapped[str] = mapped_column(String, nullable=False)

    click_url: Mapped[str | None] = mapped_column(Text, nullable=True)
    weight: Mapped[int] = mapped_column(Integer, nullable=False, default=1)  # 1..5
    surfaces: Mapped[list[str]] = mapped_column(JSON, default=lambda: ["all"], nullable=False)

    start_at: Mapped[dt.datetime | None] = mapped_column(
        DateTime(timezone=True), nullable=True
    )  # UTC
    end_at: Mapped[dt.datetime | None] = mapped_column(
        DateTime(timezone=True), nullable=True
    )  # UTC

    created_at: Mapped[dt.datetime] = mapped_column(
        DateTime(timezone=True), server_default=func.now(), nullable=False
    )
    updated_at: Mapped[dt.datetime] = mapped_column(
        DateTime(timezone=True),
        server_default=func.now(),
        onupdate=func.now(),
        nullable=False,
    )

    __table_args__ = (
        Index("ix_sponsors_weight", "weight"),
        Index("ix_sponsors_active_window", "start_at", "end_at"),
    )


# ===== Sponsor Impressions =====


class SponsorImpression(Base):
    __tablename__ = "sponsor_impressions"

    id: Mapped[int] = mapped_column(Integer, primary_key=True, autoincrement=True)
    game_id: Mapped[str] = mapped_column(
        String, ForeignKey("games.id", ondelete="CASCADE"), nullable=False, index=True
    )
    sponsor_id: Mapped[str] = mapped_column(
        String, ForeignKey("sponsors.id", ondelete="CASCADE"), nullable=False
    )
    at: Mapped[dt.datetime] = mapped_column(
        DateTime(timezone=True), nullable=False, server_default=func.now()
    )

    __table_args__ = (
        Index("ix_sponsor_impressions_sponsor_id", "sponsor_id"),
        Index("ix_sponsor_impressions_at", "at"),
    )


<<<<<<< HEAD
# ===== Player Profiles =====


class PlayerProfile(Base):
    """Stores comprehensive player statistics and profile information."""

    __tablename__ = "player_profiles"

    player_id: Mapped[str] = mapped_column(String, primary_key=True, index=True)
    player_name: Mapped[str] = mapped_column(String, nullable=False)

    # Batting statistics
    total_matches: Mapped[int] = mapped_column(Integer, default=0, nullable=False)
    total_innings_batted: Mapped[int] = mapped_column(Integer, default=0, nullable=False)
    total_runs_scored: Mapped[int] = mapped_column(Integer, default=0, nullable=False)
    total_balls_faced: Mapped[int] = mapped_column(Integer, default=0, nullable=False)
    total_fours: Mapped[int] = mapped_column(Integer, default=0, nullable=False)
    total_sixes: Mapped[int] = mapped_column(Integer, default=0, nullable=False)
    times_out: Mapped[int] = mapped_column(Integer, default=0, nullable=False)
    highest_score: Mapped[int] = mapped_column(Integer, default=0, nullable=False)
    centuries: Mapped[int] = mapped_column(Integer, default=0, nullable=False)
    half_centuries: Mapped[int] = mapped_column(Integer, default=0, nullable=False)

    # Bowling statistics
    total_innings_bowled: Mapped[int] = mapped_column(Integer, default=0, nullable=False)
    total_overs_bowled: Mapped[float] = mapped_column(Float, default=0.0, nullable=False)
    total_runs_conceded: Mapped[int] = mapped_column(Integer, default=0, nullable=False)
    total_wickets: Mapped[int] = mapped_column(Integer, default=0, nullable=False)
    best_bowling_figures: Mapped[str | None] = mapped_column(String, nullable=True)  # "5/23"
    five_wicket_hauls: Mapped[int] = mapped_column(Integer, default=0, nullable=False)
    maidens: Mapped[int] = mapped_column(Integer, default=0, nullable=False)

    # Fielding statistics
    catches: Mapped[int] = mapped_column(Integer, default=0, nullable=False)
    stumpings: Mapped[int] = mapped_column(Integer, default=0, nullable=False)
    run_outs: Mapped[int] = mapped_column(Integer, default=0, nullable=False)

    # Timestamps
=======
# ===== Tournament Management =====


class Tournament(Base):
    __tablename__ = "tournaments"

    id: Mapped[str] = mapped_column(String, primary_key=True, default=lambda: str(uuid.uuid4()))
    name: Mapped[str] = mapped_column(String, nullable=False)
    description: Mapped[str | None] = mapped_column(Text, nullable=True)
    tournament_type: Mapped[str] = mapped_column(
        String, nullable=False, default="league"
    )  # league, knockout, round-robin
    start_date: Mapped[dt.datetime | None] = mapped_column(DateTime(timezone=True), nullable=True)
    end_date: Mapped[dt.datetime | None] = mapped_column(DateTime(timezone=True), nullable=True)
    status: Mapped[str] = mapped_column(
        String, nullable=False, default="upcoming"
    )  # upcoming, ongoing, completed
    
>>>>>>> 92545160
    created_at: Mapped[dt.datetime] = mapped_column(
        DateTime(timezone=True), server_default=func.now(), nullable=False
    )
    updated_at: Mapped[dt.datetime] = mapped_column(
        DateTime(timezone=True),
        server_default=func.now(),
        onupdate=func.now(),
        nullable=False,
    )

    # Relationships
<<<<<<< HEAD
    achievements: Mapped[list[PlayerAchievement]] = relationship(
        back_populates="player_profile", cascade="all, delete-orphan"
    )

    __table_args__ = (
        Index("ix_player_profiles_total_runs", "total_runs_scored"),
        Index("ix_player_profiles_total_wickets", "total_wickets"),
        Index("ix_player_profiles_batting_avg", "total_runs_scored", "times_out"),
    )

    @property
    def batting_average(self) -> float:
        """Calculate batting average: total runs / times out."""
        return round(self.total_runs_scored / self.times_out, 2) if self.times_out > 0 else float(self.total_runs_scored)

    @property
    def strike_rate(self) -> float:
        """Calculate strike rate: (total runs / balls faced) * 100."""
        return round((self.total_runs_scored / self.total_balls_faced) * 100, 2) if self.total_balls_faced > 0 else 0.0

    @property
    def bowling_average(self) -> float:
        """Calculate bowling average: runs conceded / wickets taken."""
        return round(self.total_runs_conceded / self.total_wickets, 2) if self.total_wickets > 0 else float(self.total_runs_conceded)

    @property
    def economy_rate(self) -> float:
        """Calculate economy rate: runs conceded / overs bowled."""
        return round(self.total_runs_conceded / self.total_overs_bowled, 2) if self.total_overs_bowled > 0 else 0.0


# ===== Player Achievements =====


class AchievementType(str, enum.Enum):
    """Types of achievements that can be awarded to players."""

    century = "century"  # 100+ runs in an innings
    half_century = "half_century"  # 50-99 runs in an innings
    five_wickets = "five_wickets"  # 5+ wickets in an innings
    best_scorer = "best_scorer"  # Best scorer of the match
    best_bowler = "best_bowler"  # Best bowler of the match
    hat_trick = "hat_trick"  # 3 wickets in consecutive balls
    golden_duck = "golden_duck"  # Out on first ball
    maiden_over = "maiden_over"  # Bowled a maiden over
    six_sixes = "six_sixes"  # 6 sixes in an innings
    perfect_catch = "perfect_catch"  # 3+ catches in a match


class PlayerAchievement(Base):
    """Stores individual achievements and badges earned by players."""

    __tablename__ = "player_achievements"

    id: Mapped[int] = mapped_column(Integer, primary_key=True, autoincrement=True)
    player_id: Mapped[str] = mapped_column(
        String, ForeignKey("player_profiles.player_id", ondelete="CASCADE"), index=True, nullable=False
    )
    game_id: Mapped[str | None] = mapped_column(
        String, ForeignKey("games.id", ondelete="SET NULL"), index=True, nullable=True
    )

    achievement_type: Mapped[AchievementType] = mapped_column(
        SAEnum(AchievementType, name="achievement_type"), nullable=False
    )
    title: Mapped[str] = mapped_column(String, nullable=False)  # e.g., "Century Maker"
    description: Mapped[str] = mapped_column(Text, nullable=False)  # e.g., "Scored 105 runs vs Team B"
    badge_icon: Mapped[str | None] = mapped_column(String, nullable=True)  # emoji or icon class

    earned_at: Mapped[dt.datetime] = mapped_column(
        DateTime(timezone=True), server_default=func.now(), nullable=False
    )

    # Optional: achievement details (runs scored, wickets taken, etc.)
    achievement_metadata: Mapped[dict[str, Any]] = mapped_column(JSON, default=_empty_dict, nullable=False)

    # Relationships
    player_profile: Mapped[PlayerProfile] = relationship(back_populates="achievements")

    __table_args__ = (
        Index("ix_player_achievements_player_id", "player_id"),
        Index("ix_player_achievements_type", "achievement_type"),
        Index("ix_player_achievements_earned_at", "earned_at"),
=======
    teams: Mapped[list[TournamentTeam]] = relationship(
        back_populates="tournament", cascade="all, delete-orphan"
    )
    fixtures: Mapped[list[Fixture]] = relationship(
        back_populates="tournament", cascade="all, delete-orphan"
    )

    __table_args__ = (Index("ix_tournaments_status", "status"),)


class TournamentTeam(Base):
    __tablename__ = "tournament_teams"

    id: Mapped[int] = mapped_column(Integer, primary_key=True, autoincrement=True)
    tournament_id: Mapped[str] = mapped_column(
        String, ForeignKey("tournaments.id", ondelete="CASCADE"), nullable=False, index=True
    )
    team_name: Mapped[str] = mapped_column(String, nullable=False)
    team_data: Mapped[dict[str, Any]] = mapped_column(
        JSON, default=_empty_dict, nullable=False
    )  # Store team info like players
    
    # Points table data
    matches_played: Mapped[int] = mapped_column(Integer, default=0, nullable=False)
    matches_won: Mapped[int] = mapped_column(Integer, default=0, nullable=False)
    matches_lost: Mapped[int] = mapped_column(Integer, default=0, nullable=False)
    matches_drawn: Mapped[int] = mapped_column(Integer, default=0, nullable=False)
    points: Mapped[int] = mapped_column(Integer, default=0, nullable=False)
    net_run_rate: Mapped[float] = mapped_column(Float, default=0.0, nullable=False)

    # Relationships
    tournament: Mapped[Tournament] = relationship(back_populates="teams")

    __table_args__ = (
        Index("ix_tournament_teams_tournament_id", "tournament_id"),
        Index("ix_tournament_teams_points", "points"),
    )


class Fixture(Base):
    __tablename__ = "fixtures"

    id: Mapped[str] = mapped_column(String, primary_key=True, default=lambda: str(uuid.uuid4()))
    tournament_id: Mapped[str] = mapped_column(
        String, ForeignKey("tournaments.id", ondelete="CASCADE"), nullable=False, index=True
    )
    match_number: Mapped[int | None] = mapped_column(Integer, nullable=True)
    team_a_name: Mapped[str] = mapped_column(String, nullable=False)
    team_b_name: Mapped[str] = mapped_column(String, nullable=False)
    venue: Mapped[str | None] = mapped_column(String, nullable=True)
    scheduled_date: Mapped[dt.datetime | None] = mapped_column(DateTime(timezone=True), nullable=True)
    
    # Link to actual game if created
    game_id: Mapped[str | None] = mapped_column(
        String, ForeignKey("games.id", ondelete="SET NULL"), nullable=True
    )
    
    status: Mapped[str] = mapped_column(
        String, nullable=False, default="scheduled"
    )  # scheduled, in_progress, completed, cancelled
    result: Mapped[str | None] = mapped_column(Text, nullable=True)
    
    created_at: Mapped[dt.datetime] = mapped_column(
        DateTime(timezone=True), server_default=func.now(), nullable=False
    )
    updated_at: Mapped[dt.datetime] = mapped_column(
        DateTime(timezone=True),
        server_default=func.now(),
        onupdate=func.now(),
        nullable=False,
    )

    # Relationships
    tournament: Mapped[Tournament] = relationship(back_populates="fixtures")

    __table_args__ = (
        Index("ix_fixtures_tournament_id", "tournament_id"),
        Index("ix_fixtures_status", "status"),
        Index("ix_fixtures_scheduled_date", "scheduled_date"),
>>>>>>> 92545160
    )<|MERGE_RESOLUTION|>--- conflicted
+++ resolved
@@ -338,7 +338,6 @@
     )
 
 
-<<<<<<< HEAD
 # ===== Player Profiles =====
 
 
@@ -377,7 +376,126 @@
     run_outs: Mapped[int] = mapped_column(Integer, default=0, nullable=False)
 
     # Timestamps
-=======
+    created_at: Mapped[dt.datetime] = mapped_column(
+        DateTime(timezone=True), server_default=func.now(), nullable=False
+    )
+    updated_at: Mapped[dt.datetime] = mapped_column(
+        DateTime(timezone=True),
+        server_default=func.now(),
+        onupdate=func.now(),
+        nullable=False,
+    )
+
+    # Relationships
+    achievements: Mapped[list[PlayerAchievement]] = relationship(
+        back_populates="player_profile", cascade="all, delete-orphan"
+    )
+
+    __table_args__ = (
+        Index("ix_player_profiles_total_runs", "total_runs_scored"),
+        Index("ix_player_profiles_total_wickets", "total_wickets"),
+        Index("ix_player_profiles_batting_avg", "total_runs_scored", "times_out"),
+    )
+
+    @property
+    def batting_average(self) -> float:
+        """Calculate batting average: total runs / times out."""
+        return (
+            round(self.total_runs_scored / self.times_out, 2)
+            if self.times_out > 0
+            else float(self.total_runs_scored)
+        )
+
+    @property
+    def strike_rate(self) -> float:
+        """Calculate strike rate: (total runs / balls faced) * 100."""
+        return (
+            round((self.total_runs_scored / self.total_balls_faced) * 100, 2)
+            if self.total_balls_faced > 0
+            else 0.0
+        )
+
+    @property
+    def bowling_average(self) -> float:
+        """Calculate bowling average: runs conceded / wickets taken."""
+        return (
+            round(self.total_runs_conceded / self.total_wickets, 2)
+            if self.total_wickets > 0
+            else float(self.total_runs_conceded)
+        )
+
+    @property
+    def economy_rate(self) -> float:
+        """Calculate economy rate: runs conceded / overs bowled."""
+        return (
+            round(self.total_runs_conceded / self.total_overs_bowled, 2)
+            if self.total_overs_bowled > 0
+            else 0.0
+        )
+
+
+# ===== Player Achievements =====
+
+
+class AchievementType(str, enum.Enum):
+    """Types of achievements that can be awarded to players."""
+
+    century = "century"  # 100+ runs in an innings
+    half_century = "half_century"  # 50-99 runs in an innings
+    five_wickets = "five_wickets"  # 5+ wickets in an innings
+    best_scorer = "best_scorer"  # Best scorer of the match
+    best_bowler = "best_bowler"  # Best bowler of the match
+    hat_trick = "hat_trick"  # 3 wickets in consecutive balls
+    golden_duck = "golden_duck"  # Out on first ball
+    maiden_over = "maiden_over"  # Bowled a maiden over
+    six_sixes = "six_sixes"  # 6 sixes in an innings
+    perfect_catch = "perfect_catch"  # 3+ catches in a match
+
+
+class PlayerAchievement(Base):
+    """Stores individual achievements and badges earned by players."""
+
+    __tablename__ = "player_achievements"
+
+    id: Mapped[int] = mapped_column(Integer, primary_key=True, autoincrement=True)
+    player_id: Mapped[str] = mapped_column(
+        String,
+        ForeignKey("player_profiles.player_id", ondelete="CASCADE"),
+        index=True,
+        nullable=False,
+    )
+    game_id: Mapped[str | None] = mapped_column(
+        String, ForeignKey("games.id", ondelete="SET NULL"), index=True, nullable=True
+    )
+
+    achievement_type: Mapped[AchievementType] = mapped_column(
+        SAEnum(AchievementType, name="achievement_type"), nullable=False
+    )
+    title: Mapped[str] = mapped_column(String, nullable=False)  # e.g., "Century Maker"
+    description: Mapped[str] = mapped_column(
+        Text, nullable=False
+    )  # e.g., "Scored 105 runs vs Team B"
+    badge_icon: Mapped[str | None] = mapped_column(String, nullable=True)  # emoji or icon class
+
+    earned_at: Mapped[dt.datetime] = mapped_column(
+        DateTime(timezone=True), server_default=func.now(), nullable=False
+    )
+
+    # Optional: achievement details (runs scored, wickets taken, etc.)
+    achievement_metadata: Mapped[dict[str, Any]] = mapped_column(
+        JSON, default=_empty_dict, nullable=False
+    )
+
+    # Relationships
+    player_profile: Mapped[PlayerProfile] = relationship(back_populates="achievements")
+
+    __table_args__ = (
+        Index("ix_player_achievements_player_id", "player_id"),
+        Index("ix_player_achievements_type", "achievement_type"),
+        Index("ix_player_achievements_earned_at", "earned_at"),
+    )
+
+
 # ===== Tournament Management =====
 
 
@@ -395,8 +513,7 @@
     status: Mapped[str] = mapped_column(
         String, nullable=False, default="upcoming"
     )  # upcoming, ongoing, completed
-    
->>>>>>> 92545160
+
     created_at: Mapped[dt.datetime] = mapped_column(
         DateTime(timezone=True), server_default=func.now(), nullable=False
     )
@@ -408,91 +525,6 @@
     )
 
     # Relationships
-<<<<<<< HEAD
-    achievements: Mapped[list[PlayerAchievement]] = relationship(
-        back_populates="player_profile", cascade="all, delete-orphan"
-    )
-
-    __table_args__ = (
-        Index("ix_player_profiles_total_runs", "total_runs_scored"),
-        Index("ix_player_profiles_total_wickets", "total_wickets"),
-        Index("ix_player_profiles_batting_avg", "total_runs_scored", "times_out"),
-    )
-
-    @property
-    def batting_average(self) -> float:
-        """Calculate batting average: total runs / times out."""
-        return round(self.total_runs_scored / self.times_out, 2) if self.times_out > 0 else float(self.total_runs_scored)
-
-    @property
-    def strike_rate(self) -> float:
-        """Calculate strike rate: (total runs / balls faced) * 100."""
-        return round((self.total_runs_scored / self.total_balls_faced) * 100, 2) if self.total_balls_faced > 0 else 0.0
-
-    @property
-    def bowling_average(self) -> float:
-        """Calculate bowling average: runs conceded / wickets taken."""
-        return round(self.total_runs_conceded / self.total_wickets, 2) if self.total_wickets > 0 else float(self.total_runs_conceded)
-
-    @property
-    def economy_rate(self) -> float:
-        """Calculate economy rate: runs conceded / overs bowled."""
-        return round(self.total_runs_conceded / self.total_overs_bowled, 2) if self.total_overs_bowled > 0 else 0.0
-
-
-# ===== Player Achievements =====
-
-
-class AchievementType(str, enum.Enum):
-    """Types of achievements that can be awarded to players."""
-
-    century = "century"  # 100+ runs in an innings
-    half_century = "half_century"  # 50-99 runs in an innings
-    five_wickets = "five_wickets"  # 5+ wickets in an innings
-    best_scorer = "best_scorer"  # Best scorer of the match
-    best_bowler = "best_bowler"  # Best bowler of the match
-    hat_trick = "hat_trick"  # 3 wickets in consecutive balls
-    golden_duck = "golden_duck"  # Out on first ball
-    maiden_over = "maiden_over"  # Bowled a maiden over
-    six_sixes = "six_sixes"  # 6 sixes in an innings
-    perfect_catch = "perfect_catch"  # 3+ catches in a match
-
-
-class PlayerAchievement(Base):
-    """Stores individual achievements and badges earned by players."""
-
-    __tablename__ = "player_achievements"
-
-    id: Mapped[int] = mapped_column(Integer, primary_key=True, autoincrement=True)
-    player_id: Mapped[str] = mapped_column(
-        String, ForeignKey("player_profiles.player_id", ondelete="CASCADE"), index=True, nullable=False
-    )
-    game_id: Mapped[str | None] = mapped_column(
-        String, ForeignKey("games.id", ondelete="SET NULL"), index=True, nullable=True
-    )
-
-    achievement_type: Mapped[AchievementType] = mapped_column(
-        SAEnum(AchievementType, name="achievement_type"), nullable=False
-    )
-    title: Mapped[str] = mapped_column(String, nullable=False)  # e.g., "Century Maker"
-    description: Mapped[str] = mapped_column(Text, nullable=False)  # e.g., "Scored 105 runs vs Team B"
-    badge_icon: Mapped[str | None] = mapped_column(String, nullable=True)  # emoji or icon class
-
-    earned_at: Mapped[dt.datetime] = mapped_column(
-        DateTime(timezone=True), server_default=func.now(), nullable=False
-    )
-
-    # Optional: achievement details (runs scored, wickets taken, etc.)
-    achievement_metadata: Mapped[dict[str, Any]] = mapped_column(JSON, default=_empty_dict, nullable=False)
-
-    # Relationships
-    player_profile: Mapped[PlayerProfile] = relationship(back_populates="achievements")
-
-    __table_args__ = (
-        Index("ix_player_achievements_player_id", "player_id"),
-        Index("ix_player_achievements_type", "achievement_type"),
-        Index("ix_player_achievements_earned_at", "earned_at"),
-=======
     teams: Mapped[list[TournamentTeam]] = relationship(
         back_populates="tournament", cascade="all, delete-orphan"
     )
@@ -514,7 +546,7 @@
     team_data: Mapped[dict[str, Any]] = mapped_column(
         JSON, default=_empty_dict, nullable=False
     )  # Store team info like players
-    
+
     # Points table data
     matches_played: Mapped[int] = mapped_column(Integer, default=0, nullable=False)
     matches_won: Mapped[int] = mapped_column(Integer, default=0, nullable=False)
@@ -543,18 +575,20 @@
     team_a_name: Mapped[str] = mapped_column(String, nullable=False)
     team_b_name: Mapped[str] = mapped_column(String, nullable=False)
     venue: Mapped[str | None] = mapped_column(String, nullable=True)
-    scheduled_date: Mapped[dt.datetime | None] = mapped_column(DateTime(timezone=True), nullable=True)
-    
+    scheduled_date: Mapped[dt.datetime | None] = mapped_column(
+        DateTime(timezone=True), nullable=True
+    )
+
     # Link to actual game if created
     game_id: Mapped[str | None] = mapped_column(
         String, ForeignKey("games.id", ondelete="SET NULL"), nullable=True
     )
-    
+
     status: Mapped[str] = mapped_column(
         String, nullable=False, default="scheduled"
     )  # scheduled, in_progress, completed, cancelled
     result: Mapped[str | None] = mapped_column(Text, nullable=True)
-    
+
     created_at: Mapped[dt.datetime] = mapped_column(
         DateTime(timezone=True), server_default=func.now(), nullable=False
     )
@@ -572,5 +606,4 @@
         Index("ix_fixtures_tournament_id", "tournament_id"),
         Index("ix_fixtures_status", "status"),
         Index("ix_fixtures_scheduled_date", "scheduled_date"),
->>>>>>> 92545160
     )