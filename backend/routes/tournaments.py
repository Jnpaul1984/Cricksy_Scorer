"""Tournament management API endpoints"""

from __future__ import annotations

from typing import Annotated, Any

from backend.sql_app import schemas, tournament_crud
from backend.sql_app.database import get_db
from fastapi import APIRouter, Depends, HTTPException
from sqlalchemy.ext.asyncio import AsyncSession

router = APIRouter(prefix="/tournaments", tags=["tournaments"])


@router.post("/", response_model=schemas.TournamentResponse, status_code=201)
async def create_tournament(
    tournament: schemas.TournamentCreate,
    db: Annotated[AsyncSession, Depends(get_db)],
) -> Any:
    """Create a new tournament"""
    return await tournament_crud.create_tournament(db, tournament)


@router.get("/", response_model=list[schemas.TournamentResponse])
async def list_tournaments(
    db: Annotated[AsyncSession, Depends(get_db)],
    skip: int = 0,
    limit: int = 100,
) -> Any:
    """List all tournaments"""
    return await tournament_crud.get_tournaments(db, skip=skip, limit=limit)


@router.get("/{tournament_id}", response_model=schemas.TournamentResponse)
async def get_tournament(
    tournament_id: str,
    db: Annotated[AsyncSession, Depends(get_db)],
) -> Any:
    """Get a specific tournament"""
    tournament = await tournament_crud.get_tournament(db, tournament_id)
    if not tournament:
        raise HTTPException(status_code=404, detail="Tournament not found")
    return tournament


@router.patch("/{tournament_id}", response_model=schemas.TournamentResponse)
async def update_tournament(
    tournament_id: str,
    tournament_update: schemas.TournamentUpdate,
    db: Annotated[AsyncSession, Depends(get_db)],
) -> Any:
    """Update a tournament"""
    tournament = await tournament_crud.update_tournament(
        db, tournament_id, tournament_update
    )
    if not tournament:
        raise HTTPException(status_code=404, detail="Tournament not found")
    return tournament


@router.delete("/{tournament_id}")
async def delete_tournament(
    tournament_id: str,
    db: Annotated[AsyncSession, Depends(get_db)],
) -> dict[str, str]:
    """Delete a tournament"""
    success = await tournament_crud.delete_tournament(db, tournament_id)
    if not success:
        raise HTTPException(status_code=404, detail="Tournament not found")
    return {"status": "deleted"}


# Team management endpoints


@router.post(
<<<<<<< HEAD
    "/{tournament_id}/teams", response_model=schemas.TournamentTeamResponse, status_code=201
=======
    "/{tournament_id}/teams",
    response_model=schemas.TournamentTeamResponse,
    status_code=201,
>>>>>>> 21681ab4
)
async def add_team(
    tournament_id: str,
    team: schemas.TeamAdd,
    db: Annotated[AsyncSession, Depends(get_db)],
) -> Any:
    """Add a team to a tournament"""
    result = await tournament_crud.add_team_to_tournament(db, tournament_id, team)
    if not result:
        raise HTTPException(status_code=404, detail="Tournament not found")
    return result


@router.get(
    "/{tournament_id}/teams", response_model=list[schemas.TournamentTeamResponse]
)
async def get_teams(
    tournament_id: str,
    db: Annotated[AsyncSession, Depends(get_db)],
) -> Any:
    """Get all teams in a tournament"""
    return await tournament_crud.get_tournament_teams(db, tournament_id)


@router.get(
    "/{tournament_id}/points-table", response_model=list[schemas.PointsTableEntry]
)
async def get_points_table(
    tournament_id: str,
    db: Annotated[AsyncSession, Depends(get_db)],
) -> Any:
    """Get the points table for a tournament"""
    return await tournament_crud.get_points_table(db, tournament_id)


# Fixture management endpoints


@router.post("/fixtures", response_model=schemas.FixtureResponse, status_code=201)
async def create_fixture(
    fixture: schemas.FixtureCreate,
    db: Annotated[AsyncSession, Depends(get_db)],
) -> Any:
    """Create a new fixture"""
    return await tournament_crud.create_fixture(db, fixture)


@router.get("/fixtures/{fixture_id}", response_model=schemas.FixtureResponse)
async def get_fixture(
    fixture_id: str,
    db: Annotated[AsyncSession, Depends(get_db)],
) -> Any:
    """Get a specific fixture"""
    fixture = await tournament_crud.get_fixture(db, fixture_id)
    if not fixture:
        raise HTTPException(status_code=404, detail="Fixture not found")
    return fixture


@router.get("/{tournament_id}/fixtures", response_model=list[schemas.FixtureResponse])
async def get_fixtures(
    tournament_id: str,
    db: Annotated[AsyncSession, Depends(get_db)],
) -> Any:
    """Get all fixtures for a tournament"""
    return await tournament_crud.get_tournament_fixtures(db, tournament_id)


@router.patch("/fixtures/{fixture_id}", response_model=schemas.FixtureResponse)
async def update_fixture(
    fixture_id: str,
    fixture_update: schemas.FixtureUpdate,
    db: Annotated[AsyncSession, Depends(get_db)],
) -> Any:
    """Update a fixture"""
    fixture = await tournament_crud.update_fixture(db, fixture_id, fixture_update)
    if not fixture:
        raise HTTPException(status_code=404, detail="Fixture not found")
    return fixture


@router.delete("/fixtures/{fixture_id}")
async def delete_fixture(
    fixture_id: str,
    db: Annotated[AsyncSession, Depends(get_db)],
) -> dict[str, str]:
    """Delete a fixture"""
    success = await tournament_crud.delete_fixture(db, fixture_id)
    if not success:
        raise HTTPException(status_code=404, detail="Fixture not found")
    return {"status": "deleted"}<|MERGE_RESOLUTION|>--- conflicted
+++ resolved
@@ -50,9 +50,7 @@
     db: Annotated[AsyncSession, Depends(get_db)],
 ) -> Any:
     """Update a tournament"""
-    tournament = await tournament_crud.update_tournament(
-        db, tournament_id, tournament_update
-    )
+    tournament = await tournament_crud.update_tournament(db, tournament_id, tournament_update)
     if not tournament:
         raise HTTPException(status_code=404, detail="Tournament not found")
     return tournament
@@ -74,13 +72,9 @@
 
 
 @router.post(
-<<<<<<< HEAD
-    "/{tournament_id}/teams", response_model=schemas.TournamentTeamResponse, status_code=201
-=======
     "/{tournament_id}/teams",
     response_model=schemas.TournamentTeamResponse,
     status_code=201,
->>>>>>> 21681ab4
 )
 async def add_team(
     tournament_id: str,
@@ -94,9 +88,7 @@
     return result
 
 
-@router.get(
-    "/{tournament_id}/teams", response_model=list[schemas.TournamentTeamResponse]
-)
+@router.get("/{tournament_id}/teams", response_model=list[schemas.TournamentTeamResponse])
 async def get_teams(
     tournament_id: str,
     db: Annotated[AsyncSession, Depends(get_db)],
@@ -105,9 +97,7 @@
     return await tournament_crud.get_tournament_teams(db, tournament_id)
 
 
-@router.get(
-    "/{tournament_id}/points-table", response_model=list[schemas.PointsTableEntry]
-)
+@router.get("/{tournament_id}/points-table", response_model=list[schemas.PointsTableEntry])
 async def get_points_table(
     tournament_id: str,
     db: Annotated[AsyncSession, Depends(get_db)],
