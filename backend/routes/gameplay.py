﻿from __future__ import annotations

from typing import Any, Dict, Optional, Mapping, List, Sequence, cast, Literal
import datetime as dt
UTC = getattr(dt, "UTC", dt.timezone.utc)
from pathlib import Path
from pydantic import BaseModel

from fastapi import APIRouter, Depends, HTTPException, Query
from sqlalchemy.ext.asyncio import AsyncSession

from backend.services.live_bus import emit_state_update
from backend.sql_app import crud, schemas, models
from backend.sql_app.database import SessionLocal as _SessionLocal  # async SessionLocal for DI
from backend.services.snapshot_service import build_snapshot as _snapshot_from_game
from backend.services import game_helpers as gh
from backend.services.scoring_service import score_one as _score_one
from backend.services import validation as validation_helpers
from backend.routes import games as _games_impl
from backend import dls as dlsmod
from backend.services.live_bus import emit_state_update
<<<<<<< HEAD
=======

>>>>>>> e00f7250
router = APIRouter(prefix="/games", tags=["gameplay"])

# Local DB dependency mirroring main.get_db
async def get_db() -> Any:
    async with _SessionLocal() as session:  # type: ignore[misc]
        yield session

BASE_DIR = Path(__file__).resolve().parent



def _model_to_dict(x: Any) -> Optional[Dict[str, Any]]:
    # Minimal copy of main._model_to_dict for this router
    try:
        from pydantic import BaseModel  # local import to avoid circulars at import time
    except Exception:
        BaseModel = object  # type: ignore[assignment]

    if isinstance(x, dict):
        return {str(k): v for k, v in x.items()}

    if isinstance(x, BaseModel):  # type: ignore[arg-type]
        try:
            md = x.model_dump()  # pydantic v2
            return {str(k): v for k, v in md.items()}  # type: ignore[union-attr]
        except Exception:
            try:
                md = x.dict()  # type: ignore[attr-defined]
                return {str(k): v for k, v in md.items()}
            except Exception:
                return None

    for attr in ("model_dump", "dict"):
        fn = getattr(x, attr, None)
        if callable(fn):
            try:
                data = fn()
                if isinstance(data, dict):
                    return {str(k): v for k, v in data.items()}
            except Exception:
                return None

    return None


# Local helper: close innings if all out or overs exhausted (ported from main.py)
async def _maybe_close_innings(g: Any) -> None:
    balls_limit = (g.overs_limit or 0) * 6
    balls_bowled = int(getattr(g, "balls_bowled_total", None) or (
        int(getattr(g, "overs_completed", 0)) * 6 + int(getattr(g, "balls_this_over", 0))
    ))

    if g.status == models.GameStatus.innings_break:
        return

    all_out = (g.total_wickets >= 10)
    overs_exhausted = (balls_limit > 0 and balls_bowled >= balls_limit)

    if all_out or overs_exhausted:
        if not hasattr(g, "innings_history"):
            g.innings_history = []

        # Only archive if not already archived
        already_archived = any(
            inn.get("inning_no") == g.current_inning for inn in g.innings_history
        )
        if not already_archived:
            g.innings_history.append({
                "inning_no": g.current_inning or 1,
                "batting_team": g.batting_team_name,
                "bowling_team": g.bowling_team_name,
                "runs": g.total_runs,
                "wickets": g.total_wickets,
                "overs": gh._overs_string_from_ledger(g),
                "batting_scorecard": g.batting_scorecard,
                "bowling_scorecard": g.bowling_scorecard,
                "deliveries": g.deliveries,
                "closed_at": dt.datetime.now(UTC).isoformat(),
            })

        g.status = models.GameStatus.innings_break
        g.needs_new_innings = True
        g.needs_new_over = False
        g.needs_new_batter = False
        g.current_striker_id = None
        g.current_non_striker_id = None
        g.current_bowler_id = None

class StartOverBody(BaseModel):
    bowler_id: str

class MidOverChangeBody(BaseModel):
    new_bowler_id: str
    reason: Literal["injury", "other"] = "injury"

class StartNextInningsBody(BaseModel):
    striker_id: Optional[str] = None
    non_striker_id: Optional[str] = None
    opening_bowler_id: Optional[str] = None

class NextBatterBody(BaseModel):
    batter_id: str

class ReplaceBatterBody(BaseModel):
    new_batter_id: str

@router.post("/{game_id}/overs/start")
async def start_over(
    game_id: str,
    body: StartOverBody,
    db: AsyncSession = Depends(get_db),
):
    db_game = await crud.get_game(db, game_id=game_id)
    if not db_game:
        raise HTTPException(status_code=404, detail="Game not found")

    g: Any = db_game

    # Ensure runtime attrs exist (legacy rows)
    if getattr(g, "current_over_balls", None) is None:
        g.current_over_balls = 0
    if getattr(g, "mid_over_change_used", None) is None:
        g.mid_over_change_used = False
    if not hasattr(g, "current_bowler_id"):
        g.current_bowler_id = None
    if not hasattr(g, "last_ball_bowler_id"):
        g.last_ball_bowler_id = None
    if getattr(g, "pending_new_over", None) is None:
        g.pending_new_over = False

    # Constraint: cannot start mid-over; cannot be same as last over's bowler
    err = gh._can_start_over(g, body.bowler_id)
    if err:
        raise HTTPException(status_code=400, detail=err)

    g.current_bowler_id = body.bowler_id
    g.current_over_balls = 0
    g.mid_over_change_used = False
    g.pending_new_over = False

    gh._rebuild_scorecards_from_deliveries(g)
    gh._recompute_totals_and_runtime(g)

    updated = await crud.update_game(db, game_model=db_game)
    u = cast(Any, updated)
    snap = _snapshot_from_game(u, None, BASE_DIR)

    # Emit to room
    await emit_state_update(game_id, snap)

    return {"ok": True, "current_bowler_id": g.current_bowler_id}

@router.get("/{game_id}/deliveries")
async def get_deliveries(
    game_id: str,
    innings: Optional[int] = Query(None, ge=1, le=4, description="Filter by innings number"),
    limit: int = Query(120, ge=1, le=500, description="Max number of rows to return"),
    order: Literal["desc", "asc"] = Query("desc", description="desc = newest-first"),
    db: AsyncSession = Depends(get_db),
) -> Dict[str, Any]:
    """
    Returns deliveries for a game (optionally filtered by innings),
    ordered newest-first by default.
    Response shape matches the previous main.py implementation.
    """
    game = await crud.get_game(db, game_id=game_id)
    if not game:
        raise HTTPException(status_code=404, detail="Game not found")

    g = cast(Any, game)

    # Read the raw ledger (combined across innings)
    raw_seq: Sequence[Any] = getattr(g, "deliveries", []) or []
    rows: List[Dict[str, Any]] = []
    for item in raw_seq:
        d = _model_to_dict(item)
        if d is not None:
            # normalize extra_type to the canonical union expected by schemas.Delivery
            if "extra_type" in d:
                d["extra_type"] = gh._as_extra_code(cast(Optional[str], d.get("extra_type")))
            # ensure there is an int innings tag; default legacy to 1
            try:
                d["inning"] = int(d.get("inning", 1) or 1)
            except Exception:
                d["inning"] = 1
            rows.append(d)

    # Optional innings filter
    if innings is not None:
        rows = [d for d in rows if int(d.get("inning", 1)) == int(innings)]

    # Enforce order + limit
    if order == "desc":
        rows = rows[-limit:][::-1]  # newest-first
    else:
        rows = rows[:limit]         # earliest-first

    # Validate/shape with Pydantic (keeps wire format consistent)
    out: List[Dict[str, Any]] = []
    for d_any in rows:
        try:
            model = schemas.Delivery(**cast(Dict[str, Any], d_any))
            shaped = model.model_dump()
        except Exception:
            try:
                model = schemas.Delivery(**d_any)          # type: ignore[call-arg]
                shaped = model.dict()                      # type: ignore[attr-defined]
            except Exception:
                continue

        # Enrich names for UI convenience
        shaped["striker_name"] = gh._player_name(g.team_a, g.team_b, shaped.get("striker_id"))
        shaped["non_striker_name"] = gh._player_name(g.team_a, g.team_b, shaped.get("non_striker_id"))
        shaped["bowler_name"] = gh._player_name(g.team_a, g.team_b, shaped.get("bowler_id"))
        # pass through innings tag
        shaped["inning"] = d_any.get("inning", 1)
        out.append(shaped)

    return {
        "game_id": game_id,
        "count": len(out),
        "deliveries": out,   # ordered per `order` (desc by default)
    }

@router.post("/{game_id}/overs/change_bowler")
async def change_bowler_mid_over(
    game_id: str,
    body: MidOverChangeBody,
    db: AsyncSession = Depends(get_db),
):
    db_game = await crud.get_game(db, game_id=game_id)
    if not db_game:
        raise HTTPException(status_code=404, detail="Game not found")

    g: Any = db_game

    # Ensure runtime attrs exist (legacy rows)
    if getattr(g, "current_over_balls", None) is None:
        g.current_over_balls = 0
    if getattr(g, "mid_over_change_used", None) is None:
        g.mid_over_change_used = False
    if not hasattr(g, "current_bowler_id"):
        g.current_bowler_id = None
    if not hasattr(g, "last_ball_bowler_id"):
        g.last_ball_bowler_id = None

    # Rebuild runtime to set current_bowler_id/current_over_balls correctly
    gh._rebuild_scorecards_from_deliveries(g)
    gh._recompute_totals_and_runtime(g)

    # Validate match state
    status_ok = str(getattr(g, "status", "in_progress")).lower() in {"in_progress", "live", "started"}
    if not status_ok:
        raise HTTPException(status_code=409, detail=f"Game is {getattr(g, 'status', 'unknown')}")

    balls_this_over = int(getattr(g, "current_over_balls", 0) or 0)
    current = getattr(g, "current_bowler_id", None)

    # Must be mid-over and have an active bowler
    if not current or balls_this_over <= 0:
        raise HTTPException(status_code=409, detail="Over not in progress; use /overs/start")

    if getattr(g, "mid_over_change_used", False):
        raise HTTPException(status_code=409, detail="Mid-over change already used this over")

    if str(body.new_bowler_id) == str(current):
        raise HTTPException(status_code=409, detail="New bowler is already the current bowler")

    # New bowler must be in the bowling team
    bowling_team_name = getattr(g, "bowling_team_name", None)
    team_a = cast(Dict[str, Any], getattr(g, "team_a"))
    team_b = cast(Dict[str, Any], getattr(g, "team_b"))
    if not (bowling_team_name and team_a and team_b):
        raise HTTPException(status_code=500, detail="Teams not initialized on game")

    bowling_team: Dict[str, Any] = team_a if team_a["name"] == bowling_team_name else team_b
    allowed = {str(p["id"]) for p in (bowling_team.get("players", []) or [])}
    if str(body.new_bowler_id) not in allowed:
        raise HTTPException(status_code=409, detail="Bowler is not in the bowling team")

    # Apply change (do NOT touch last_ball_bowler_id; over-boundary concept)
    g.current_bowler_id = str(body.new_bowler_id)
    g.mid_over_change_used = True

    gh._recompute_totals_and_runtime(g)
    updated = await crud.update_game(db, game_model=db_game)
    u = cast(Any, updated)

    # Build/augment snapshot so UI has everything it needs immediately
    snap = _snapshot_from_game(u, None, BASE_DIR)
    # Ensure runtime keys are present in snapshot payload:
    snap["current_bowler_id"] = g.current_bowler_id
    snap["last_ball_bowler_id"] = g.last_ball_bowler_id
    snap["current_over_balls"] = g.current_over_balls
    snap["mid_over_change_used"] = g.mid_over_change_used
    snap["needs_new_over"] = bool(getattr(g, "needs_new_over", False))

<<<<<<< HEAD
    from backend.services.live_bus import emit_state_update
    
=======
>>>>>>> e00f7250
    await emit_state_update(game_id, snap)

    return snap

@router.post("/{game_id}/innings/start")
async def start_next_innings(
    game_id: str,
    body: StartNextInningsBody,
    db: AsyncSession = Depends(get_db),
) -> Dict[str, Any]:
    db_game = await crud.get_game(db, game_id=game_id)
    if not db_game:
        raise HTTPException(status_code=404, detail="Game not found")

    g: Any = db_game

    # Must be at innings break to start the next one
    if g.status != models.GameStatus.innings_break:
        raise HTTPException(status_code=400, detail="No new innings to start")

    # Ensure legacy attrs exist
    if not isinstance(getattr(g, "innings_history", None), list):
        g.innings_history = []
    if not hasattr(g, "needs_new_innings"):
        g.needs_new_innings = True
    if not hasattr(g, "current_inning") or not g.current_inning:
        g.current_inning = 1

    prev_batting_team = g.batting_team_name
    prev_bowling_team = g.bowling_team_name

    # If the last innings wasnâ€™t archived yet, archive it now
    last_archived_no = g.innings_history[-1]["inning_no"] if g.innings_history else None
    if last_archived_no != g.current_inning:
        g.innings_history.append({
            "inning_no": g.current_inning,
            "batting_team": prev_batting_team,
            "bowling_team": prev_bowling_team,
            "runs": g.total_runs,
            "wickets": g.total_wickets,
            "overs": gh._overs_string_from_ledger(g),
            "batting_scorecard": g.batting_scorecard,
            "bowling_scorecard": g.bowling_scorecard,
            # DO NOT destroy the ledger; it spans both innings
            "closed_at": dt.datetime.now(UTC).isoformat(),
        })

    # Advance innings and flip teams
    g.current_inning = int(g.current_inning) + 1
    g.batting_team_name, g.bowling_team_name = prev_bowling_team, prev_batting_team

    # Reset per-innings runtime counters (keep combined deliveries ledger)
    g.total_runs = 0
    g.total_wickets = 0
    g.overs_completed = 0
    g.balls_this_over = 0

    # Apply optional openers from body
    g.current_striker_id = body.striker_id or None
    g.current_non_striker_id = body.non_striker_id or None
    if not hasattr(g, "current_bowler_id"):
        g.current_bowler_id = None
    g.current_bowler_id = body.opening_bowler_id or None

    # (Re)build fresh scorecards for the new batting/bowling teams
    g.batting_scorecard = gh._mk_batting_scorecard(
        g.team_a if g.batting_team_name == g.team_a["name"] else g.team_b
    )
    g.bowling_scorecard = gh._mk_bowling_scorecard(
        g.team_b if g.batting_team_name == g.team_a["name"] else g.team_a
    )

    # Clear â€œgateâ€ flags and mark match live
    if not hasattr(g, "needs_new_over"):
        g.needs_new_over = False
    if not hasattr(g, "needs_new_batter"):
        g.needs_new_batter = False
    g.needs_new_innings = False
    g.current_inning = 2
    if g.first_inning_summary is None:
        g.first_inning_summary = gh._first_innings_summary(g)
    gh._ensure_target_if_chasing(g)
    g.needs_new_over = (g.current_bowler_id is None)
    g.needs_new_batter = (g.current_striker_id is None or g.current_non_striker_id is None)
    g.status = models.GameStatus.in_progress

    # Recompute derived/runtime and persist
    gh._rebuild_scorecards_from_deliveries(g)
    gh._recompute_totals_and_runtime(g)
    updated = await crud.update_game(db, game_model=db_game)
    u = cast(Any, updated)

    # Snapshot + emit
    snap = _snapshot_from_game(u, None, BASE_DIR)
    snap["needs_new_innings"] = False
    snap["needs_new_over"] = (g.current_bowler_id is None)
    snap["needs_new_batter"] = (g.current_striker_id is None or g.current_non_striker_id is None)

<<<<<<< HEAD
    from backend.services.live_bus import emit_state_update
    
=======
>>>>>>> e00f7250
    await emit_state_update(game_id, snap)

    return snap


@router.post("/{game_id}/openers")
async def set_openers(
    game_id: str,
    body: Dict[str, str],
    db: AsyncSession = Depends(get_db),
):
    db_game = await crud.get_game(db, game_id=game_id)
    if not db_game:
        raise HTTPException(status_code=404, detail="Game not found")

    g: Any = db_game

    striker_id = str(body.get("striker_id") or "")
    non_striker_id = str(body.get("non_striker_id") or "")

    g.current_striker_id = striker_id
    g.current_non_striker_id = non_striker_id

    updated = await crud.update_game(db, game_model=db_game)
    u = cast(Any, updated)

    gh._rebuild_scorecards_from_deliveries(u)
    gh._recompute_totals_and_runtime(u)
    gh._complete_game_by_result(u)
    snap = _snapshot_from_game(u, None, BASE_DIR)

<<<<<<< HEAD
    from backend.services.live_bus import emit_state_update
=======
>>>>>>> e00f7250
    await emit_state_update(game_id, snap)

    return snap


@router.post("/{game_id}/batters/replace")
async def replace_batter(
    game_id: str,
    body: ReplaceBatterBody,
    db: AsyncSession = Depends(get_db),
) -> Dict[str, Any]:
    db_game = await crud.get_game(db, game_id=game_id)
    if not db_game:
        raise HTTPException(status_code=404, detail="Game not found")

    g: Any = db_game

    # Ensure latest state
    gh._rebuild_scorecards_from_deliveries(g)
    gh._recompute_totals_and_runtime(g)

    # Determine which current batter is out
    def _is_out(pid: Optional[str]) -> bool:
        if not pid:
            return False
        e = g.batting_scorecard.get(pid) or {}
        if hasattr(e, "model_dump"):
            e = e.model_dump()  # type: ignore[attr-defined]
        return bool(e.get("is_out", False))

    if _is_out(g.current_striker_id):
        g.current_striker_id = body.new_batter_id
    elif _is_out(g.current_non_striker_id):
        g.current_non_striker_id = body.new_batter_id
    else:
        raise HTTPException(status_code=409, detail="No striker or non-striker requires replacement.")

    # Ensure scorecard entry exists for the incoming batter
    gh._ensure_batting_entry(g, body.new_batter_id)

    # Persist and snapshot
    from sqlalchemy.orm.attributes import flag_modified
    flag_modified(db_game, "batting_scorecard")
    updated = await crud.update_game(db, game_model=db_game)
    u = cast(Any, updated)

    dl = gh._dedup_deliveries(u)
    last = dl[-1] if dl else None
    snap = _snapshot_from_game(u, last, BASE_DIR)
    flags = gh._compute_snapshot_flags(u)
    snap["needs_new_batter"] = flags["needs_new_batter"]
    snap["needs_new_over"] = flags["needs_new_over"]

<<<<<<< HEAD
    from backend.services.live_bus import emit_state_update
=======
>>>>>>> e00f7250
    await emit_state_update(game_id, snap)

    return snap


@router.post("/{game_id}/next-batter")
async def set_next_batter(
    game_id: str,
    body: NextBatterBody,
    db: AsyncSession = Depends(get_db),
):
    db_game = await crud.get_game(db, game_id=game_id)
    if not db_game:
        raise HTTPException(status_code=404, detail="Game not found")

    g: Any = db_game

    if getattr(g, "pending_new_batter", None) is None:
        g.pending_new_batter = False

    # If no replacement is required, no-op
    if not g.pending_new_batter:
        return {"ok": True, "message": "No replacement batter required"}

    # Convention: new batter becomes striker after a wicket
    g.current_striker_id = body.batter_id

    gh._ensure_batting_entry(g, body.batter_id)

    g.pending_new_batter = False

    gh._rebuild_scorecards_from_deliveries(g)
    gh._recompute_totals_and_runtime(g)

    updated = await crud.update_game(db, game_model=db_game)
    u = cast(Any, updated)
    snap = _snapshot_from_game(u, None, BASE_DIR)

<<<<<<< HEAD
    from backend.services.live_bus import emit_state_update
=======
>>>>>>> e00f7250
    await emit_state_update(game_id, snap)

    return {"ok": True, "current_striker_id": g.current_striker_id}


@router.post("/{game_id}/finalize")
async def finalize_game(
    game_id: str,
    db: AsyncSession = Depends(get_db),
) -> Dict[str, Any]:
    db_game = await crud.get_game(db, game_id=game_id)
    if not db_game:
        raise HTTPException(status_code=404, detail="Game not found")

    g: Any = db_game

    gh._rebuild_scorecards_from_deliveries(g)
    gh._recompute_totals_and_runtime(g)
    gh._ensure_target_if_chasing(g)

    # Try both finalizers (one uses runtime, one re-reads ledger)
    gh._complete_game_by_result(g)
    gh._maybe_finalize_match(g)

    updated = await crud.update_game(db, game_model=db_game)
    u = cast(Any, updated)
    snap = _snapshot_from_game(u, None, BASE_DIR)

<<<<<<< HEAD
    from backend.services.live_bus import emit_state_update
=======
>>>>>>> e00f7250
    await emit_state_update(game_id, snap)

    return snap

@router.get("/{game_id}/snapshot")
async def get_snapshot(game_id: str, db: AsyncSession = Depends(get_db)) -> Dict[str, Any]:
    game = await crud.get_game(db, game_id=game_id)
    if not game:
        raise HTTPException(status_code=404, detail="Game not found")

    g = cast(Any, game)
    # Ensure runtime fields exist (legacy safety)
    if getattr(g, "current_over_balls", None) is None:
        g.current_over_balls = 0
    if getattr(g, "mid_over_change_used", None) is None:
        g.mid_over_change_used = False
    if not hasattr(g, "current_bowler_id"):
        g.current_bowler_id = None
    if not hasattr(g, "last_ball_bowler_id"):
        g.last_ball_bowler_id = None

    # Rebuild from ledger BEFORE panels
    gh._rebuild_scorecards_from_deliveries(g)
    gh._recompute_totals_and_runtime(g)

    dl = gh._dedup_deliveries(g)
    last = dl[-1] if dl else None
    snap = _snapshot_from_game(g, last, BASE_DIR)

    # UI gating flags
    flags = gh._compute_snapshot_flags(g)
    is_break = str(getattr(g, "status", "")).lower() == "innings_break" or bool(
        getattr(g, "needs_new_innings", False)
    )
    snap["needs_new_batter"] = flags["needs_new_batter"]
    snap["needs_new_over"] = False if is_break else flags["needs_new_over"]
    snap["needs_new_innings"] = is_break

    # Interruption records + mini cards
    snap["interruptions"] = cast(List[Dict[str, Any]], getattr(g, "interruptions", []) or [])
    snap["mini_batting_card"] = gh._mini_batting_card(g)
    snap["mini_bowling_card"] = gh._mini_bowling_card(g)

    # DLS panel best-effort (matches main.py logic)
    try:
        overs_limit_opt = cast(Optional[int], getattr(g, "overs_limit", None))
        current_innings = int(getattr(g, "current_inning", 1) or 1)
        if isinstance(overs_limit_opt, int) and current_innings >= 2 and overs_limit_opt in (20, 50):
            format_overs = int(overs_limit_opt)
            kind = "odi" if format_overs >= 40 else "t20"
            env = dlsmod.load_env(kind, str(BASE_DIR))

            deliveries_m: List[Mapping[str, Any]] = cast(
                List[Mapping[str, Any]], list(getattr(g, "deliveries", []))
            )
            interruptions = list(getattr(g, "interruptions", []))

            R1_total = dlsmod.total_resources_team1(
                env=env,
                max_overs_initial=format_overs,
                deliveries=deliveries_m,
                interruptions=interruptions,
            )
            S1 = 0
            fis_any = getattr(g, "first_inning_summary", None)
            if isinstance(fis_any, dict) and "runs" in fis_any:
                try:
                    S1 = int(fis_any.get("runs", 0))
                except Exception:
                    S1 = 0
            else:
                S1 = sum(
                    int(d.get("runs_scored") or 0)
                    for d in list(getattr(g, "deliveries", []) or [])
                    if int(d.get("inning", 1) or 1) == 1
                )

            overs_completed = float(getattr(g, "overs_completed", 0.0) or 0.0)
            balls_this_over = float(getattr(g, "balls_this_over", 0.0) or 0.0)
            team2_overs_left_now = max(
                0.0, float(format_overs) - (overs_completed + (balls_this_over / 6.0))
            )
            team2_wkts_now = int(getattr(g, "total_wickets", 0)) if current_innings == 2 else 0

            R_start = env.table.R(format_overs, 0)
            R_remaining = env.table.R(team2_overs_left_now, team2_wkts_now)
            R2_used = max(0.0, R_start - R_remaining)

            par_now = int(
                dlsmod.par_score_now(S1=S1, R1_total=R1_total, R2_used_so_far=R2_used)
            )
            target_full = int(dlsmod.revised_target(S1=S1, R1_total=R1_total, R2_total=R_start))

            snap["dls"] = {"method": "DLS", "par": par_now, "target": target_full}
    except Exception:
        # Leave snapshot_service panel if ours fails
        pass

    # Enrich for bootstrap (team names + player lists), matches main.py
    snap["teams"] = {
        "batting": {"name": g.batting_team_name},
        "bowling": {"name": g.bowling_team_name},
    }
    snap["players"] = {
        "batting": [
            {"id": p["id"], "name": p["name"]}
            for p in (
                g.team_a if g.batting_team_name == g.team_a["name"] else g.team_b
            )["players"]
        ],
        "bowling": [
            {"id": p["id"], "name": p["name"]}
            for p in (
                g.team_b if g.batting_team_name == g.team_a["name"] else g.team_a
            )["players"]
        ],
    }
    return snap


@router.get("/{game_id}/recent_deliveries")
async def get_recent_deliveries(
    game_id: str,
    limit: int = Query(10, ge=1, le=50, description="Max number of most recent deliveries"),
    db: AsyncSession = Depends(get_db),
) -> Dict[str, Any]:
    """
    Returns the most-recent `limit` deliveries for a game, newest-first.
    Each delivery matches schemas.Delivery (wire-safe dict).
    """
    game = await crud.get_game(db, game_id=game_id)
    if not game:
        raise HTTPException(status_code=404, detail="Game not found")

    g = cast(Any, game)

    # Slice last N from the authoritative ledger, newest-first
    raw_seq: Sequence[Any] = getattr(g, "deliveries", []) or []
    tail: List[Any] = list(raw_seq)[-limit:][::-1]

    # Normalize each item to a dict
    ledger: List[Dict[str, Any]] = []
    for item in tail:
        d = _model_to_dict(item)
        if d is not None:
            ledger.append(d)

    # Validate/shape with Pydantic
    out: List[Dict[str, Any]] = []
    for d_any in ledger:
        try:
            if "extra_type" in d_any:
                x = gh._norm_extra(d_any.get("extra_type"))
                d_any["extra_type"] = x
            model = schemas.Delivery(**cast(Dict[str, Any], d_any))
            out.append(model.model_dump())
        except Exception:
            try:
                model = schemas.Delivery(**d_any)  # type: ignore[call-arg]
                out.append(model.dict())  # type: ignore[attr-defined]
            except Exception:
                continue

    # Enrich with names
    for i, row in enumerate(out):
        row["striker_name"] = gh._player_name(g.team_a, g.team_b, row.get("striker_id"))
        row["non_striker_name"] = gh._player_name(g.team_a, g.team_b, row.get("non_striker_id"))
        row["bowler_name"] = gh._player_name(g.team_a, g.team_b, row.get("bowler_id"))
        row["inning"] = int(ledger[i].get("inning", 1) or 1)

    return {
        "game_id": game_id,
        "count": len(out),
        "deliveries": out,  # newest-first
    }


@router.post("/{game_id}/deliveries")
async def add_delivery(
    game_id: str,
    delivery: schemas.ScoreDelivery,
    db: AsyncSession = Depends(get_db),
) -> Dict[str, Any]:
    db_game = await crud.get_game(db, game_id=game_id)
    if not db_game:
        raise HTTPException(status_code=404, detail="Game not found")

    g: Any = db_game

    # Preserve selections from /overs/start or earlier calls
    active_bowler_id = getattr(g, "current_bowler_id", None)
    mid_over_change_used = getattr(g, "mid_over_change_used", False)

    # Rebuild from authoritative ledger
    gh._rebuild_scorecards_from_deliveries(g)
    gh._recompute_totals_and_runtime(g)

    # Mid-over bowler change (fallback)
    if int(getattr(g, "balls_this_over", 0)) > 0:
        cur = getattr(g, "current_bowler_id", None)
        incoming = str(delivery.bowler_id)
        if cur and incoming and incoming != cur:
            if getattr(g, "mid_over_change_used", False):
                raise HTTPException(status_code=409, detail="Mid-over change already used this over")

            bowling_team_name = getattr(g, "bowling_team_name", None)
            team_a = cast(Dict[str, Any], getattr(g, "team_a"))
            team_b = cast(Dict[str, Any], getattr(g, "team_b"))
            bowling_team = team_a if team_a["name"] == bowling_team_name else team_b
            allowed = {str(p["id"]) for p in (bowling_team.get("players", []) or [])}
            if incoming not in allowed:
                raise HTTPException(status_code=409, detail="Bowler is not in the bowling team")

            g.current_bowler_id = incoming
            g.mid_over_change_used = True

    # Start-of-over handling
    if active_bowler_id and int(getattr(g, "balls_this_over", 0)) == 0:
        g.current_bowler_id = active_bowler_id
        g.mid_over_change_used = mid_over_change_used
    if not delivery.bowler_id and delivery.bowler_name:
        resolved = gh._id_by_name(g.team_a, g.team_b, delivery.bowler_name)
        if not resolved:
            raise HTTPException(status_code=404, detail="Unknown bowler name")
        delivery.bowler_id = resolved

    if int(getattr(g, "balls_this_over", 0)) == 0 and not getattr(g, "current_bowler_id", None):
        g.current_bowler_id = delivery.bowler_id
        g.mid_over_change_used = False

    # Fill fielder/dismissed by name if needed
    needs_fielder = bool(delivery.is_wicket and str(getattr(delivery, "dismissal_type", "")).lower() in {"caught", "run_out", "stumped"})
    if needs_fielder and not delivery.fielder_id and delivery.fielder_name:
        resolved = gh._id_by_name(g.team_a, g.team_b, delivery.fielder_name)
        if not resolved:
            raise HTTPException(status_code=404, detail="Unknown fielder name")
        delivery.fielder_id = resolved
    if bool(delivery.is_wicket) and not getattr(delivery, "dismissed_player_id", None):
        dpn = getattr(delivery, "dismissed_player_name", None)
        if dpn:
            resolved = gh._id_by_name(g.team_a, g.team_b, dpn)
            if not resolved:
                raise HTTPException(status_code=404, detail="Unknown dismissed player name")
            delivery.dismissed_player_id = resolved

    # Comprehensive validation
    validation_helpers.validate_delivery_players(
        striker_id=delivery.striker_id,
        non_striker_id=delivery.non_striker_id,
        bowler_id=delivery.bowler_id or getattr(g, "current_bowler_id", None),
        team_a=g.team_a,
        team_b=g.team_b,
        batting_team_name=g.batting_team_name,
        bowling_team_name=g.bowling_team_name,
        is_wicket=delivery.is_wicket or False,
        dismissal_type=getattr(delivery, "dismissal_type", None)
    )

    # UI gating flags & guards
    flags = gh._compute_snapshot_flags(g)
    if getattr(g, "current_bowler_id", None) and int(getattr(g, "balls_this_over", 0)) == 0:
        flags["needs_new_over"] = False
    if flags.get("needs_new_batter"):
        raise HTTPException(status_code=409, detail="Select a new batter before scoring the next ball.")
    if flags.get("needs_new_over"):
        msg = (
            f"Start a new over and select a bowler before scoring. "
            f"(debug bto={g.balls_this_over}, cbi={g.current_bowler_id}, lbi={getattr(g,'last_ball_bowler_id',None)})"
        )
        raise HTTPException(status_code=409, detail=msg)

    # No consecutive overs by same bowler when a new over starts
    last_id = getattr(g, "last_ball_bowler_id", None)
    eff_bowler = getattr(g, "current_bowler_id", None) or delivery.bowler_id
    if int(getattr(g, "balls_this_over", 0)) == 0 and last_id and eff_bowler == last_id:
        raise HTTPException(status_code=400, detail="Bowler cannot bowl consecutive overs")

    # Normalize delivery + score one ball
    x = gh._norm_extra(delivery.extra)

    # Autofill batters from runtime to avoid requiring them every ball
    if not getattr(delivery, "striker_id", None):
        if getattr(g, "current_striker_id", None):
            delivery.striker_id = g.current_striker_id  # type: ignore[assignment]
        else:
            raise HTTPException(status_code=409, detail="Select openers before scoring the first ball.")
    if not getattr(delivery, "non_striker_id", None):
        if getattr(g, "current_non_striker_id", None):
            delivery.non_striker_id = g.current_non_striker_id  # type: ignore[assignment]
        else:
            raise HTTPException(status_code=409, detail="Select openers before scoring the first ball.")
    if not delivery.striker_id:
        raise HTTPException(status_code=409, detail="Select openers before scoring the first ball.")
    if not delivery.non_striker_id:
        raise HTTPException(status_code=409, detail="Select openers before scoring the first ball.")

    effective_bowler_id: Optional[str] = (
        cast(Optional[str], getattr(g, "current_bowler_id", None)) or delivery.bowler_id
    )
    if not effective_bowler_id:
        raise HTTPException(status_code=409, detail="Select a bowler before scoring the first ball of the over.")

    striker_id_n: str = delivery.striker_id
    non_striker_id_n: str = delivery.non_striker_id
    bowler_id_n: str = effective_bowler_id

    if x == "nb":
        off_bat = int(delivery.runs_off_bat or 0)
        kwargs = _score_one(
            g,
            striker_id=striker_id_n,
            non_striker_id=non_striker_id_n,
            bowler_id=bowler_id_n,
            runs_scored=off_bat,
            extra="nb",
            is_wicket=bool(delivery.is_wicket),
            dismissal_type=delivery.dismissal_type,
            dismissed_player_id=delivery.dismissed_player_id,
        )
    elif x in ("wd", "b", "lb"):
        extra_runs = int(delivery.runs_scored or 0)
        kwargs = _score_one(
            g,
            striker_id=striker_id_n,
            non_striker_id=non_striker_id_n,
            bowler_id=bowler_id_n,
            runs_scored=extra_runs,
            extra=x,
            is_wicket=bool(delivery.is_wicket),
            dismissal_type=delivery.dismissal_type,
            dismissed_player_id=delivery.dismissed_player_id,
        )
    else:
        batter_runs = int(delivery.runs_scored or 0)
        kwargs = _score_one(
            g,
            striker_id=striker_id_n,
            non_striker_id=non_striker_id_n,
            bowler_id=bowler_id_n,
            runs_scored=batter_runs,
            extra=None,
            is_wicket=bool(delivery.is_wicket),
            dismissal_type=delivery.dismissal_type,
            dismissed_player_id=delivery.dismissed_player_id,
        )

    # Append to ledger once
    del_dict: Dict[str, Any] = schemas.Delivery(**kwargs).model_dump()
    del_dict["inning"] = int(getattr(g, "current_inning", 1) or 1)
    try:
        del_dict["shot_angle_deg"] = getattr(delivery, "shot_angle_deg", None)
    except Exception:
        del_dict["shot_angle_deg"] = None
    try:
        shot_map_val = getattr(delivery, "shot_map", None)
        del_dict["shot_map"] = str(shot_map_val) if shot_map_val is not None else None
    except Exception:
        del_dict["shot_map"] = None

    updated = await _games_impl.append_delivery_and_persist_impl(
        db_game,
        delivery_dict=del_dict,
        db=db,
    )
    u = cast(Any, updated)

    # Recompute derived runtime, finalize, and persist if changed
    gh._rebuild_scorecards_from_deliveries(u)
    gh._recompute_totals_and_runtime(u)
    await _maybe_close_innings(u)
    gh._ensure_target_if_chasing(u)
    gh._maybe_finalize_match(u)
    await crud.update_game(db, game_model=cast(Any, u))

    # Build snapshot + final flags
    last = u.deliveries[-1] if u.deliveries else None
    snap = _snapshot_from_game(u, last, BASE_DIR)
    is_break = str(getattr(u, "status", "")) == "innings_break" or bool(getattr(u, "needs_new_innings", False))
    if is_break:
        snap["needs_new_over"] = False
        snap["needs_new_innings"] = True

    cur_bowler_from_obj: Optional[str] = None
    cb_any = snap.get("current_bowler")
    if isinstance(cb_any, dict):
        cb_map: Mapping[str, Any] = cast(Mapping[str, Any], cb_any)
        cur_bowler_from_obj = cast(Optional[str], cb_map.get("id"))

    snap["current_bowler_id"] = cast(
        Optional[str],
        snap.get("current_bowler_id") or cur_bowler_from_obj or getattr(u, "current_bowler_id", None),
    )
    snap["last_ball_bowler_id"] = cast(
        Optional[str],
        snap.get("last_ball_bowler_id") or getattr(u, "last_ball_bowler_id", None),
    )

<<<<<<< HEAD
    # Emit via global sio from backend.main (lazy import to avoid circulars)
    from backend.services.live_bus import emit_state_update
=======
    # Emit via live event bus
>>>>>>> e00f7250
    await emit_state_update(game_id, snap)

    return snap


@router.post("/{game_id}/undo-last")
async def undo_last_delivery(game_id: str, db: AsyncSession = Depends(get_db)) -> Dict[str, Any]:
    db_game = await crud.get_game(db, game_id=game_id)
    if not db_game:
        raise HTTPException(status_code=404, detail="Game not found")

    g: Any = db_game

    if not g.deliveries:
        raise HTTPException(status_code=409, detail="Nothing to undo")

    g.deliveries = g.deliveries[:-1]  # type: ignore[assignment]

    # Reset and replay ledger
    def _reset_runtime_and_scorecards(game: Any) -> None:
        game.total_runs = 0
        game.total_wickets = 0
        game.overs_completed = 0
        game.balls_this_over = 0
        game.current_striker_id = None
        game.current_non_striker_id = None
        batting_team = game.team_a if game.batting_team_name == game.team_a["name"] else game.team_b
        bowling_team = game.team_b if batting_team is game.team_a else game.team_a
        game.batting_scorecard = gh._mk_batting_scorecard(batting_team)
        game.bowling_scorecard = gh._mk_bowling_scorecard(bowling_team)

    _reset_runtime_and_scorecards(g)

    deliveries_seq: Sequence[Mapping[str, Any]] = cast(Sequence[Mapping[str, Any]], g.deliveries)
    for d in deliveries_seq:
        x = gh._norm_extra(d.get("extra_type"))
        if x == "nb":
            rs = int(d.get("runs_off_bat") or 0)
        elif x in ("wd", "b", "lb"):
            rs = int(d.get("extra_runs") or 0)
        else:
            rs = int(d.get("runs_off_bat") or 0)

        _ = _score_one(
            g,
            striker_id=str(d.get("striker_id", "")),
            non_striker_id=str(d.get("non_striker_id", "")),
            bowler_id=str(d.get("bowler_id", "")),
            runs_scored=rs,
            extra=x,
            is_wicket=bool(d.get("is_wicket")),
            dismissal_type=d.get("dismissal_type"),
            dismissed_player_id=d.get("dismissed_player_id"),
        )

    updated = await crud.update_game(db, game_model=db_game)
    u = cast(Any, updated)
    gh._rebuild_scorecards_from_deliveries(u)
    last = u.deliveries[-1] if u.deliveries else None
    snapshot = _snapshot_from_game(u, last, BASE_DIR)

<<<<<<< HEAD
    from backend.services.live_bus import emit_state_update
    await emit_state_update(game_id, snapshot)

    return snapshot
=======
    await emit_state_update(game_id, snapshot)
>>>>>>> e00f7250

<|MERGE_RESOLUTION|>--- conflicted
+++ resolved
@@ -19,10 +19,6 @@
 from backend.routes import games as _games_impl
 from backend import dls as dlsmod
 from backend.services.live_bus import emit_state_update
-<<<<<<< HEAD
-=======
-
->>>>>>> e00f7250
 router = APIRouter(prefix="/games", tags=["gameplay"])
 
 # Local DB dependency mirroring main.get_db
@@ -320,11 +316,8 @@
     snap["mid_over_change_used"] = g.mid_over_change_used
     snap["needs_new_over"] = bool(getattr(g, "needs_new_over", False))
 
-<<<<<<< HEAD
     from backend.services.live_bus import emit_state_update
     
-=======
->>>>>>> e00f7250
     await emit_state_update(game_id, snap)
 
     return snap
@@ -423,11 +416,8 @@
     snap["needs_new_over"] = (g.current_bowler_id is None)
     snap["needs_new_batter"] = (g.current_striker_id is None or g.current_non_striker_id is None)
 
-<<<<<<< HEAD
     from backend.services.live_bus import emit_state_update
     
-=======
->>>>>>> e00f7250
     await emit_state_update(game_id, snap)
 
     return snap
@@ -459,10 +449,7 @@
     gh._complete_game_by_result(u)
     snap = _snapshot_from_game(u, None, BASE_DIR)
 
-<<<<<<< HEAD
     from backend.services.live_bus import emit_state_update
-=======
->>>>>>> e00f7250
     await emit_state_update(game_id, snap)
 
     return snap
@@ -516,10 +503,7 @@
     snap["needs_new_batter"] = flags["needs_new_batter"]
     snap["needs_new_over"] = flags["needs_new_over"]
 
-<<<<<<< HEAD
     from backend.services.live_bus import emit_state_update
-=======
->>>>>>> e00f7250
     await emit_state_update(game_id, snap)
 
     return snap
@@ -558,10 +542,7 @@
     u = cast(Any, updated)
     snap = _snapshot_from_game(u, None, BASE_DIR)
 
-<<<<<<< HEAD
     from backend.services.live_bus import emit_state_update
-=======
->>>>>>> e00f7250
     await emit_state_update(game_id, snap)
 
     return {"ok": True, "current_striker_id": g.current_striker_id}
@@ -590,10 +571,7 @@
     u = cast(Any, updated)
     snap = _snapshot_from_game(u, None, BASE_DIR)
 
-<<<<<<< HEAD
     from backend.services.live_bus import emit_state_update
-=======
->>>>>>> e00f7250
     await emit_state_update(game_id, snap)
 
     return snap
@@ -991,12 +969,8 @@
         snap.get("last_ball_bowler_id") or getattr(u, "last_ball_bowler_id", None),
     )
 
-<<<<<<< HEAD
     # Emit via global sio from backend.main (lazy import to avoid circulars)
     from backend.services.live_bus import emit_state_update
-=======
-    # Emit via live event bus
->>>>>>> e00f7250
     await emit_state_update(game_id, snap)
 
     return snap
@@ -1058,12 +1032,8 @@
     last = u.deliveries[-1] if u.deliveries else None
     snapshot = _snapshot_from_game(u, last, BASE_DIR)
 
-<<<<<<< HEAD
     from backend.services.live_bus import emit_state_update
     await emit_state_update(game_id, snapshot)
 
     return snapshot
-=======
-    await emit_state_update(game_id, snapshot)
->>>>>>> e00f7250
-
+
