"""
Unit tests for player profile endpoints.
Tests profile data accuracy, achievements, and leaderboard rankings.
"""

import os
import sys

import pytest
from fastapi.testclient import TestClient

# Ensure backend is on path for local runs
sys.path.append(os.path.dirname(os.path.dirname(__file__)))

# Set in-memory mode for testing
os.environ["CRICKSY_IN_MEMORY_DB"] = "1"

from backend.main import app

client = TestClient(app)


@pytest.fixture
def sample_player_profile():
    """Sample player profile data for testing."""
    return {
        "player_id": "test-player-123",
        "player_name": "Test Player",
        "total_matches": 10,
        "total_innings_batted": 10,
        "total_runs_scored": 450,
        "total_balls_faced": 300,
        "total_fours": 35,
        "total_sixes": 12,
        "times_out": 8,
        "highest_score": 95,
        "centuries": 0,
        "half_centuries": 4,
        "total_innings_bowled": 8,
        "total_overs_bowled": 30.0,
        "total_runs_conceded": 240,
        "total_wickets": 12,
        "best_bowling_figures": "3/25",
        "five_wicket_hauls": 0,
        "maidens": 2,
        "catches": 5,
        "stumpings": 0,
        "run_outs": 2,
    }


@pytest.fixture
def sample_achievement():
    """Sample achievement data for testing."""
    return {
        "achievement_type": "half_century",
        "title": "Half Century Hero",
        "description": "Scored 50 runs in the match against Team B",
        "badge_icon": "🏏",
        "game_id": "game-456",
        "metadata": {
            "runs": 50,
            "balls": 35,
            "fours": 5,
            "sixes": 2,
        },
    }


class TestPlayerProfileStats:
    """Test player profile statistics calculations."""

    def test_batting_average_calculation(self, sample_player_profile):
        """Test that batting average is calculated correctly."""
        # Expected: 450 / 8 = 56.25
        expected_avg = round(450 / 8, 2)

        # In actual implementation, this would be computed by the model
        runs = sample_player_profile["total_runs_scored"]
        times_out = sample_player_profile["times_out"]
        actual_avg = round(runs / times_out, 2) if times_out > 0 else float(runs)

        assert actual_avg == expected_avg
        assert actual_avg == 56.25

    def test_strike_rate_calculation(self, sample_player_profile):
        """Test that strike rate is calculated correctly."""
        # Expected: (450 / 300) * 100 = 150.0
        expected_sr = round((450 / 300) * 100, 2)

        runs = sample_player_profile["total_runs_scored"]
        balls = sample_player_profile["total_balls_faced"]
        actual_sr = round((runs / balls) * 100, 2) if balls > 0 else 0.0

        assert actual_sr == expected_sr
        assert actual_sr == 150.0

    def test_bowling_average_calculation(self, sample_player_profile):
        """Test that bowling average is calculated correctly."""
        # Expected: 240 / 12 = 20.0
        expected_avg = round(240 / 12, 2)

        runs_conceded = sample_player_profile["total_runs_conceded"]
        wickets = sample_player_profile["total_wickets"]
<<<<<<< HEAD
        actual_avg = round(runs_conceded / wickets, 2) if wickets > 0 else float(runs_conceded)
=======
        actual_avg = (
            round(runs_conceded / wickets, 2) if wickets > 0 else float(runs_conceded)
        )
>>>>>>> 21681ab4

        assert actual_avg == expected_avg
        assert actual_avg == 20.0

    def test_economy_rate_calculation(self, sample_player_profile):
        """Test that economy rate is calculated correctly."""
        # Expected: 240 / 30.0 = 8.0
        expected_er = round(240 / 30.0, 2)

        runs_conceded = sample_player_profile["total_runs_conceded"]
        overs = sample_player_profile["total_overs_bowled"]
        actual_er = round(runs_conceded / overs, 2) if overs > 0 else 0.0

        assert actual_er == expected_er
        assert actual_er == 8.0

    def test_batting_average_with_no_dismissals(self):
        """Test batting average when player is never out."""
        runs = 100
        times_out = 0

        # When never out, average equals total runs
        actual_avg = round(runs / times_out, 2) if times_out > 0 else float(runs)
        assert actual_avg == 100.0

    def test_strike_rate_with_no_balls_faced(self):
        """Test strike rate when no balls have been faced."""
        runs = 0
        balls = 0

        actual_sr = round((runs / balls) * 100, 2) if balls > 0 else 0.0
        assert actual_sr == 0.0


class TestAchievementTypes:
    """Test achievement type validation and badge awarding."""

    def test_valid_achievement_types(self):
        """Test that all valid achievement types are recognized."""
        valid_types = [
            "century",
            "half_century",
            "five_wickets",
            "best_scorer",
            "best_bowler",
            "hat_trick",
            "golden_duck",
            "maiden_over",
            "six_sixes",
            "perfect_catch",
        ]

        # All these types should be valid
        for achievement_type in valid_types:
            assert achievement_type in [
                "century",
                "half_century",
                "five_wickets",
                "best_scorer",
                "best_bowler",
                "hat_trick",
                "golden_duck",
                "maiden_over",
                "six_sixes",
                "perfect_catch",
            ]

    def test_century_achievement_criteria(self):
        """Test that century achievement is awarded for 100+ runs."""
        runs_scored = 105
        assert runs_scored >= 100, "Century should be awarded for 100+ runs"

    def test_half_century_achievement_criteria(self):
        """Test that half-century achievement is awarded for 50-99 runs."""
        runs_scored = 75
        assert 50 <= runs_scored < 100, "Half-century should be awarded for 50-99 runs"

    def test_five_wickets_achievement_criteria(self):
        """Test that five-wicket haul achievement is awarded for 5+ wickets."""
        wickets_taken = 5
        assert wickets_taken >= 5, "Five-wicket haul should be awarded for 5+ wickets"


class TestLeaderboardRankings:
    """Test leaderboard ranking logic."""

    def test_leaderboard_sorting_by_runs(self):
        """Test that leaderboard correctly sorts by total runs."""
        players = [
            {"name": "Player A", "runs": 450},
            {"name": "Player B", "runs": 600},
            {"name": "Player C", "runs": 300},
        ]

        sorted_players = sorted(players, key=lambda p: p["runs"], reverse=True)

        assert sorted_players[0]["name"] == "Player B"
        assert sorted_players[1]["name"] == "Player A"
        assert sorted_players[2]["name"] == "Player C"

    def test_leaderboard_sorting_by_average(self):
        """Test that leaderboard correctly sorts by batting average."""
        players = [
            {"name": "Player A", "runs": 450, "outs": 8, "avg": 56.25},
            {"name": "Player B", "runs": 600, "outs": 10, "avg": 60.0},
            {"name": "Player C", "runs": 300, "outs": 5, "avg": 60.0},
        ]

        sorted_players = sorted(players, key=lambda p: p["avg"], reverse=True)

        # Both Player B and C have 60.0 average
        assert sorted_players[0]["avg"] == 60.0
        assert sorted_players[2]["avg"] == 56.25

    def test_leaderboard_sorting_by_wickets(self):
        """Test that leaderboard correctly sorts by total wickets."""
        players = [
            {"name": "Player A", "wickets": 12},
            {"name": "Player B", "wickets": 18},
            {"name": "Player C", "wickets": 8},
        ]

        sorted_players = sorted(players, key=lambda p: p["wickets"], reverse=True)

        assert sorted_players[0]["name"] == "Player B"
        assert sorted_players[1]["name"] == "Player A"
        assert sorted_players[2]["name"] == "Player C"

    def test_leaderboard_ranking_assignment(self):
        """Test that ranks are correctly assigned."""
        players = [
            {"name": "Player A", "runs": 600},
            {"name": "Player B", "runs": 450},
            {"name": "Player C", "runs": 300},
        ]

        # Assign ranks
        for rank, player in enumerate(players, start=1):
            player["rank"] = rank

        assert players[0]["rank"] == 1
        assert players[1]["rank"] == 2
        assert players[2]["rank"] == 3

    def test_leaderboard_limit(self):
        """Test that leaderboard respects limit parameter."""
        players = [{"name": f"Player {i}", "runs": 100 * i} for i in range(20, 0, -1)]

        limit = 10
        top_players = players[:limit]

        assert len(top_players) == limit


class TestPlayerProfileIntegration:
    """Integration tests for player profile data consistency."""

    def test_profile_data_completeness(self, sample_player_profile):
        """Test that profile contains all required fields."""
        required_fields = [
            "player_id",
            "player_name",
            "total_matches",
            "total_runs_scored",
            "total_wickets",
        ]

        for field in required_fields:
            assert field in sample_player_profile

    def test_profile_statistics_consistency(self, sample_player_profile):
        """Test that profile statistics are internally consistent."""
        # Centuries + half_centuries should be <= total_innings
        profile = sample_player_profile
        milestones = profile["centuries"] + profile["half_centuries"]
        innings = profile["total_innings_batted"]

        assert milestones <= innings

    def test_profile_fielding_stats_consistency(self, sample_player_profile):
        """Test that fielding statistics are non-negative."""
        profile = sample_player_profile

        assert profile["catches"] >= 0
        assert profile["stumpings"] >= 0
        assert profile["run_outs"] >= 0


class TestAchievementData:
    """Test achievement data structure and validation."""

    def test_achievement_has_required_fields(self, sample_achievement):
        """Test that achievement contains all required fields."""
        required_fields = [
            "achievement_type",
            "title",
            "description",
        ]

        for field in required_fields:
            assert field in sample_achievement

    def test_achievement_metadata_structure(self, sample_achievement):
        """Test that achievement metadata is properly structured."""
        metadata = sample_achievement["metadata"]

        assert isinstance(metadata, dict)
        assert "runs" in metadata
        assert metadata["runs"] == 50

    def test_achievement_game_association(self, sample_achievement):
        """Test that achievement can be associated with a game."""
        assert "game_id" in sample_achievement
        assert sample_achievement["game_id"] == "game-456"<|MERGE_RESOLUTION|>--- conflicted
+++ resolved
@@ -56,7 +56,7 @@
         "achievement_type": "half_century",
         "title": "Half Century Hero",
         "description": "Scored 50 runs in the match against Team B",
-        "badge_icon": "🏏",
+        "badge_icon": "­ƒÅÅ",
         "game_id": "game-456",
         "metadata": {
             "runs": 50,
@@ -102,13 +102,7 @@
 
         runs_conceded = sample_player_profile["total_runs_conceded"]
         wickets = sample_player_profile["total_wickets"]
-<<<<<<< HEAD
         actual_avg = round(runs_conceded / wickets, 2) if wickets > 0 else float(runs_conceded)
-=======
-        actual_avg = (
-            round(runs_conceded / wickets, 2) if wickets > 0 else float(runs_conceded)
-        )
->>>>>>> 21681ab4
 
         assert actual_avg == expected_avg
         assert actual_avg == 20.0
