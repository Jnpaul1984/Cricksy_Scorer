"""Consolidate migration branches from main and feature branches

Revision ID: abc753bb4d7c
Revises: a7e5f6b9c0d1, n4i5j6k7l8m9, k1f2g3h4i5j6
Create Date: 2025-12-23 20:31:09.003514

"""
from collections.abc import Sequence

# revision identifiers, used by Alembic.
<<<<<<< HEAD
revision: str = 'abc753bb4d7c'
down_revision: str | Sequence[str] | None = ('a7e5f6b9c0d1', 'n4i5j6k7l8m9', 'k1f2g3h4i5j6')
=======
revision: str = "abc753bb4d7c"
down_revision: str | Sequence[str] | None = (
    "a7e5f6b9c0d1",
    "n4i5j6k7l8m9",
    "k1f2g3h4i5j6",
)
>>>>>>> faf565f1
branch_labels: str | Sequence[str] | None = None
depends_on: str | Sequence[str] | None = None


def upgrade() -> None:
    """Upgrade schema."""


def downgrade() -> None:
    """Downgrade schema."""<|MERGE_RESOLUTION|>--- conflicted
+++ resolved
@@ -8,17 +8,12 @@
 from collections.abc import Sequence
 
 # revision identifiers, used by Alembic.
-<<<<<<< HEAD
-revision: str = 'abc753bb4d7c'
-down_revision: str | Sequence[str] | None = ('a7e5f6b9c0d1', 'n4i5j6k7l8m9', 'k1f2g3h4i5j6')
-=======
 revision: str = "abc753bb4d7c"
 down_revision: str | Sequence[str] | None = (
     "a7e5f6b9c0d1",
     "n4i5j6k7l8m9",
     "k1f2g3h4i5j6",
 )
->>>>>>> faf565f1
 branch_labels: str | Sequence[str] | None = None
 depends_on: str | Sequence[str] | None = None
 
