--- conflicted
+++ resolved
@@ -6,50 +6,35 @@
 
 def analyze_model(model_path: str, model_name: str):
     """Analyze a pickled model and print its properties."""
-    print(f"\n{'='*60}")
+    print(f"\n{'=' * 60}")
     print(f"Analyzing: {model_name}")
-    print(f"{'='*60}")
+    print(f"{'=' * 60}")
 
     try:
         with open(model_path, "rb") as f:
             model = pickle.load(f)
 
-<<<<<<< HEAD
         print("✓ Model loaded successfully")
-=======
-        print(f"✓ Model loaded successfully")
->>>>>>> 21681ab4
         print(f"Type: {type(model).__name__}")
         print(f"Module: {type(model).__module__}")
 
         # Check for common attributes
         if hasattr(model, "predict_proba"):
-<<<<<<< HEAD
             print("✓ Has predict_proba method")
 
         if hasattr(model, "predict"):
             print("✓ Has predict method")
-=======
-            print(f"✓ Has predict_proba method")
-
-        if hasattr(model, "predict"):
-            print(f"✓ Has predict method")
->>>>>>> 21681ab4
 
         if hasattr(model, "feature_names_in_"):
             features = model.feature_names_in_
-            print(f"\n✓ Features found: {len(features)} features")
+            print(f"\nÔ£ô Features found: {len(features)} features")
             print("First 10 features:")
             for i, feat in enumerate(features[:10], 1):
                 print(f"  {i}. {feat}")
             if len(features) > 10:
                 print(f"  ... and {len(features) - 10} more")
         else:
-<<<<<<< HEAD
             print("⚠ No feature_names_in_ attribute found")
-=======
-            print(f"⚠ No feature_names_in_ attribute found")
->>>>>>> 21681ab4
 
         if hasattr(model, "n_features_in_"):
             print(f"\nNumber of features expected: {model.n_features_in_}")
@@ -60,14 +45,10 @@
 
         # Check for XGBoost specific
         if hasattr(model, "get_booster"):
-<<<<<<< HEAD
             print("✓ XGBoost model detected")
-=======
-            print(f"✓ XGBoost model detected")
->>>>>>> 21681ab4
 
     except Exception as e:
-        print(f"✗ Error loading model: {e}")
+        print(f"Ô£ù Error loading model: {e}")
 
 
 if __name__ == "__main__":
@@ -81,20 +62,16 @@
     models = {
         "T20 Win Predictor": base_path / "win_probability" / "t20_win_predictor_v2.pkl",
         "ODI Win Predictor": base_path / "win_probability" / "odi_win_predictor.pkl",
-        "T20 Score Predictor": base_path
-        / "score_predictor"
-        / "t20_score_predictor.pkl",
-        "ODI Score Predictor": base_path
-        / "score_predictor"
-        / "odi_score_predictor_v2.pkl",
+        "T20 Score Predictor": base_path / "score_predictor" / "t20_score_predictor.pkl",
+        "ODI Score Predictor": base_path / "score_predictor" / "odi_score_predictor_v2.pkl",
     }
 
     for name, path in models.items():
         if path.exists():
             analyze_model(str(path), name)
         else:
-            print(f"\n⚠ Model not found: {path}")
+            print(f"\nÔÜá Model not found: {path}")
 
-    print(f"\n{'='*60}")
+    print(f"\n{'=' * 60}")
     print("Analysis complete!")
-    print(f"{'='*60}\n")+    print(f"{'=' * 60}\n")