--- conflicted
+++ resolved
@@ -1,14 +1,4 @@
-"""
-Model Re-export Utility
-=======================
-This script helps re-export models that have version compatibility issues.
-
-Run this script on the machine where you originally trained the models,
-or provide the original training environment.
-
-Usage:
-    python fix_models.py
-"""
+"""Model re-export helper for refreshing serialized ML models."""
 
 import pickle
 from pathlib import Path
@@ -16,193 +6,109 @@
 import joblib
 
 
-
-def fix_model(old_path: Path, new_path: Path, model_name: str):
-    """
-    Attempt to load and re-save a model with current library versions.
-
-    Args:
-        old_path: Path to the problematic model
-        new_path: Path where to save the fixed model
-        model_name: Descriptive name for logging
-    """
-    print(f"\n{'='*60}")
+def fix_model(old_path: Path, new_path: Path, model_name: str) -> bool:
+    """Load an existing model and re-save it with current dependencies."""
+    print("=" * 60)
     print(f"Fixing: {model_name}")
-    print(f"{'='*60}")
+    print("=" * 60)
 
     if not old_path.exists():
-        print(f"❌ Model file not found: {old_path}")
+        print(f"ERROR: Model file not found: {old_path}")
         return False
 
     try:
-        # Try loading with pickle first
-        print(f"📂 Loading model from: {old_path}")
-        with open(old_path, "rb") as f:
-            model = pickle.load(f)
+        print(f"Loading model from {old_path}")
+        with open(old_path, "rb") as handle:
+            model = pickle.load(handle)
 
-<<<<<<< HEAD
-        print("✅ Model loaded successfully!")
-=======
-        print(f"✅ Model loaded successfully!")
->>>>>>> 21681ab4
+        print("Model loaded successfully")
         print(f"   Type: {type(model).__name__}")
 
-        # Check if it has the expected methods
         if hasattr(model, "predict"):
-<<<<<<< HEAD
-            print("   ✓ Has predict method")
+            print("   - Has predict method")
         if hasattr(model, "predict_proba"):
-            print("   ✓ Has predict_proba method")
-=======
-            print(f"   ✓ Has predict method")
-        if hasattr(model, "predict_proba"):
-            print(f"   ✓ Has predict_proba method")
->>>>>>> 21681ab4
+            print("   - Has predict_proba method")
+        if hasattr(model, "feature_names_in_"):
+            print(f"   - Feature count: {len(model.feature_names_in_)}")
 
-        # Show features if available
-        if hasattr(model, "feature_names_in_"):
-            print(f"   ✓ Features: {len(model.feature_names_in_)} features")
-
-        # Re-save using joblib (recommended for sklearn/xgboost)
-        print(f"\n💾 Re-saving model to: {new_path}")
+        print(f"\nRe-saving model to {new_path}")
         joblib.dump(model, new_path, compress=3)
 
-        # Verify the new file
-<<<<<<< HEAD
-        print("🔍 Verifying re-saved model...")
+        print("Verifying re-saved model...")
         joblib.load(new_path)
-        print("✅ Verification successful!")
-=======
-        print(f"🔍 Verifying re-saved model...")
-        test_model = joblib.load(new_path)
-        print(f"✅ Verification successful!")
->>>>>>> 21681ab4
+        print("Verification successful")
 
-        # Backup the old file
         backup_path = old_path.with_suffix(".pkl.backup")
         old_path.rename(backup_path)
-        print(f"📦 Original backed up to: {backup_path.name}")
+        print(f"Original backed up to {backup_path.name}")
 
-        # Move new file to original location
         new_path.rename(old_path)
-        print(f"✅ Fixed model saved to: {old_path.name}")
-
+        print(f"Fixed model written to {old_path.name}")
         return True
 
-    except Exception as e:
-        print(f"❌ Error: {e}")
-<<<<<<< HEAD
-        print("\n⚠️  This model needs to be re-exported from the original training environment.")
-        print("    If you have access to the training code, please:")
+    except Exception as exc:
+        print(f"ERROR: {exc}")
+        print("\nAction required: re-export the model inside the original training environment.")
+        print("If you have access to the training code:")
         print("    1. Load the model in the original environment")
-        print("    2. Use joblib.dump(model, 'model_name.pkl', compress=3)")
-        print("    3. Replace the file in ml_models/")
-=======
-        print(
-            f"\n⚠️  This model needs to be re-exported from the original training environment."
-        )
-        print(f"    If you have access to the training code, please:")
-        print(f"    1. Load the model in the original environment")
-        print(f"    2. Use joblib.dump(model, 'model_name.pkl', compress=3)")
-        print(f"    3. Replace the file in ml_models/")
->>>>>>> 21681ab4
+        print("    2. Run joblib.dump(model, 'model_name.pkl', compress=3)")
+        print("    3. Replace the file inside backend/ml_models/")
         return False
 
 
-def main():
-    """Main function to fix problematic models."""
+def main() -> None:
+    """CLI entrypoint for refreshing all known models."""
     base_path = Path(__file__).parent / "ml_models"
 
     print("=" * 60)
     print("MODEL FIX UTILITY")
     print("=" * 60)
-<<<<<<< HEAD
     print("Current library versions:")
-=======
-    print(f"Current library versions:")
->>>>>>> 21681ab4
+
     try:
-        import sklearn
+        import sklearn  # type: ignore[import-not-found]
 
         print(f"  scikit-learn: {sklearn.__version__}")
     except ImportError:
-<<<<<<< HEAD
         print("  scikit-learn: Not installed")
-=======
-        print(f"  scikit-learn: Not installed")
->>>>>>> 21681ab4
 
     try:
-        import xgboost
+        import xgboost  # type: ignore[import-not-found]
 
         print(f"  xgboost: {xgboost.__version__}")
     except ImportError:
-<<<<<<< HEAD
         print("  xgboost: Not installed")
-=======
-        print(f"  xgboost: Not installed")
->>>>>>> 21681ab4
 
-    # Models to fix
-    models_to_fix = [
-        {
-            "name": "T20 Win Predictor",
-            "path": base_path / "win_probability" / "t20_win_predictor_v2.pkl",
-<<<<<<< HEAD
-            "temp_path": base_path / "win_probability" / "t20_win_predictor_v2_fixed.pkl",
-=======
-            "temp_path": base_path
-            / "win_probability"
-            / "t20_win_predictor_v2_fixed.pkl",
->>>>>>> 21681ab4
-        },
-        {
-            "name": "ODI Score Predictor",
-            "path": base_path / "score_predictor" / "odi_score_predictor_v2.pkl",
-<<<<<<< HEAD
-            "temp_path": base_path / "score_predictor" / "odi_score_predictor_v2_fixed.pkl",
-=======
-            "temp_path": base_path
-            / "score_predictor"
-            / "odi_score_predictor_v2_fixed.pkl",
->>>>>>> 21681ab4
-        },
+    models_to_fix: list[tuple[str, Path, Path]] = [
+        (
+            "T20 Win Predictor",
+            base_path / "win_probability" / "t20_win_predictor_v2.pkl",
+            base_path / "win_probability" / "t20_win_predictor_v2_fixed.pkl",
+        ),
+        (
+            "ODI Score Predictor",
+            base_path / "score_predictor" / "odi_score_predictor_v2.pkl",
+            base_path / "score_predictor" / "odi_score_predictor_v2_fixed.pkl",
+        ),
     ]
 
-    results = []
-    for model_info in models_to_fix:
-<<<<<<< HEAD
-        success = fix_model(model_info["path"], model_info["temp_path"], model_info["name"])
-=======
-        success = fix_model(
-            model_info["path"], model_info["temp_path"], model_info["name"]
-        )
->>>>>>> 21681ab4
-        results.append((model_info["name"], success))
+    results: list[tuple[str, bool]] = []
+    for name, path, temp_path in models_to_fix:
+        success = fix_model(path, temp_path, name)
+        results.append((name, success))
 
-    # Summary
-    print(f"\n{'='*60}")
-    print("SUMMARY")
-    print(f"{'='*60}")
+    print("\nSUMMARY")
+    print("=" * 60)
     for name, success in results:
-        status = "✅ FIXED" if success else "❌ NEEDS MANUAL FIX"
-        print(f"{status}: {name}")
+        status = "OK" if success else "NEEDS ATTENTION"
+        print(f"{status:<17} - {name}")
 
-    all_fixed = all(success for _, success in results)
-    if all_fixed:
-        print("\n🎉 All models fixed successfully!")
+    if all(flag for _, flag in results):
+        print("\nAll models refreshed successfully.")
     else:
-<<<<<<< HEAD
-        print("\n⚠️  Some models need manual re-export from training environment")
-        print("\nAlternative: If you can't access the training environment,")
-        print("consider retraining the models or using the working models only.")
-=======
-        print(f"\n⚠️  Some models need manual re-export from training environment")
-        print(f"\nAlternative: If you can't access the training environment,")
-        print(f"consider retraining the models or using the working models only.")
->>>>>>> 21681ab4
-
-    print(f"{'='*60}\n")
+        print("\nSome models still need manual exports.")
+        print("Refer to the instructions above for the remaining files.")
+    print("=" * 60)
 
 
 if __name__ == "__main__":
