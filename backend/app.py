--- conflicted
+++ resolved
@@ -271,8 +271,8 @@
     fastapi_app.include_router(health_router)
     fastapi_app.include_router(sponsors_router)
     fastapi_app.include_router(games_core_router)
-<<<<<<< HEAD
     fastapi_app.include_router(players_router)
+    fastapi_app.include_router(tournaments_router)
 
     # Ensure the DB engine/sessionmaker are created at application startup so
     # TestClient and other in-process runners create pools on the same event loop.
@@ -288,9 +288,6 @@
     async def _shutdown_db_event() -> None:  # type: ignore[reportUnusedFunction]
         # Best-effort engine disposal
         import contextlib
-=======
-    fastapi_app.include_router(tournaments_router)
->>>>>>> 92545160
 
         with contextlib.suppress(Exception):
             await db.shutdown_engine()
