import { createRouter, createWebHistory, createWebHashHistory } from 'vue-router'

import { getStoredToken } from '@/services/api'
import { useAuthStore } from '@/stores/authStore'

// Choose routing strategy at build/deploy time
// - history (default): clean URLs like /game/123/scoring (needs server fallback to index.html)
// - hash: URLs like /#/game/123/scoring (works on any static host)
const ROUTER_MODE = (import.meta as any).env?.VITE_ROUTER_MODE || 'history'
const history = ROUTER_MODE === 'hash'
  ? createWebHashHistory(import.meta.env.BASE_URL)
  : createWebHistory(import.meta.env.BASE_URL)

const router = createRouter({
  history,
  routes: [
    {
      path: '/',
<<<<<<< HEAD
      name: 'LandingPage',
      component: () => import('@/views/LandingPageView.vue'),
      meta: { requiresAuth: false, title: 'Cricksy — AI Cricket Analytics' },
    },
    {
      path: '/pricing',
      name: 'PricingPage',
      component: () => import('@/views/PricingPageView.vue'),
      meta: { requiresAuth: false, title: 'Pricing — Cricksy' },
=======
      redirect: '/landing',
    },
    {
      path: '/landing',
      name: 'landing',
      component: () => import('@/views/LandingView.vue'),
    },
    {
      path: '/pricing',
      name: 'pricing',
      component: () => import('@/views/PricingView.vue'),
>>>>>>> b12258b7
    },
    {
      path: '/setup',
      name: 'setup',
      component: () => import('@/views/MatchSetupView.vue'),
    },
    {
      path: '/analytics',
      name: 'AnalyticsView',
      component: () => import('@/views/AnalyticsView.vue'),
    },
    {
      path: '/login',
      name: 'login',
      component: () => import('@/views/LoginView.vue'),
    },
    {
      path: '/player/:playerId',
      name: 'PlayerProfile',
      component: () => import('@/views/PlayerProfileView.vue'),
      props: true,
    },
    {
      // Legacy route - kept for backwards compatibility
      path: '/players/:playerId/profile',
      name: 'player-profile',
      component: () => import('@/views/PlayerProfileView.vue'),
      props: true,
    },
    {
      path: '/leaderboard',
      name: 'leaderboard',
      component: () => import('@/views/LeaderboardView.vue'),
    },
    {
      path: '/fan',
      name: 'fan-mode',
      component: () => import('@/views/FanModeView.vue'),
    },
    {
      path: '/e2e',
      name: 'e2e-view',
      component: () => import('@/views/E2EView.vue'),
    },
    {
      path: '/design-system',
      name: 'DesignSystemShowcase',
      component: () => import('@/views/DesignSystemShowcaseView.vue'),
      meta: { requiresAuth: false, internal: true, title: 'Design System' },
    },
    {
      path: '/coaches',
      name: 'CoachesDashboard',
      component: () => import('@/views/CoachesDashboardView.vue'),
      meta: { requiresAuth: true, title: 'Coaches Dashboard' },
    },
    {
      path: '/analyst',
      name: 'AnalystWorkspace',
      component: () => import('@/views/AnalystWorkspaceView.vue'),
      meta: { requiresAuth: true, title: 'Analyst Workspace — Cricksy' },
    },
    {
      path: '/analyst/match/:matchId',
      name: 'MatchCaseStudy',
      component: () => import('@/views/MatchCaseStudyView.vue'),
      meta: { requiresAuth: true, title: 'Match Case Study — Cricksy' },
    },
    {
      path: '/game/:gameId/select-xi',
      name: 'team-select',
      component: () => import('@/views/TeamSelectionView.vue'),
    },
    {
      path: '/game/:gameId/scoring',
      name: 'GameScoringView',
      component: () => import('@/views/GameScoringView.vue'),
      props: true,
    },

    // --- Viewer routes ---
    {
      path: '/view/:gameId',
      name: 'viewer-scoreboard',
      component: () => import('@/views/ViewerScoreboardView.vue'),
      props: route => ({ gameId: String(route.params.gameId) }),
    },
    {
      path: '/embed/:gameId',
      name: 'embed-scoreboard',
      component: () => import('@/views/EmbedScoreboardView.vue'),
      // pass query params (theme/title/logo...) through as props too
      props: route => ({ gameId: String(route.params.gameId), ...route.query }),
    },

    // --- Tournament routes ---
    {
      path: '/tournaments',
      name: 'tournaments',
      component: () => import('@/views/TournamentDashboardView.vue'),
    },
    {
      path: '/tournaments/:tournamentId',
      name: 'tournament-detail',
      component: () => import('@/views/TournamentDetailView.vue'),
    },

    // --- Coach routes ---
    {
      path: '/coach/dashboard',
      name: 'coach-dashboard',
      component: () => import('@/views/CoachesDashboardView.vue'),
      meta: { requiresCoach: true },
    },

    // --- Analyst routes ---
    {
      path: '/analyst/workspace',
      name: 'analyst-workspace',
      component: () => import('@/views/AnalystWorkspaceView.vue'),
      meta: { requiresAnalyst: true },
    },

    // Catch-all → setup
    { path: '/:pathMatch(.*)*', redirect: '/' },
  ],
  scrollBehavior() {
    return { top: 0 }
  },
})

// ---------------------------------------------------------------------------
// Legacy hash-link fallback when running in HISTORY mode + RBAC protections
// ---------------------------------------------------------------------------
router.beforeEach(async (to, _from, next) => {
  if (ROUTER_MODE !== 'hash') {
    // Only intervene on the very first navigation to "/" when a hash is present
    if ((to.fullPath === '/' || to.name === 'setup') && typeof window !== 'undefined') {
      const raw = window.location.hash || '' // e.g. "#/embed/abc?theme=dark"
      if (raw.startsWith('#/')) {
        const hashPath = raw.slice(1) // "/embed/abc?theme=dark"
        // Extract path and query from the hash
        const [pathOnly, queryString = ''] = hashPath.split('?')
        const params = Object.fromEntries(new URLSearchParams(queryString))

        // Match legacy patterns and redirect
        const embedMatch = pathOnly.match(/^\/embed\/([^/?#]+)/)
        const viewMatch = pathOnly.match(/^\/view\/([^/?#]+)/)
        if (embedMatch) {
          return next({ name: 'embed-scoreboard', params: { gameId: embedMatch[1] }, query: params })
        }
        if (viewMatch) {
          return next({ name: 'viewer-scoreboard', params: { gameId: viewMatch[1] }, query: params })
        }
      }
    }
  }

  const auth = useAuthStore()

  if (!auth.token) {
    const storedToken = getStoredToken()
    if (storedToken) {
      auth.$patch({ token: storedToken })
    }
  }

  if (!auth.user && auth.token) {
    await auth.loadUser()
  }

  // --- General auth guard -------------------------------------------------
<<<<<<< HEAD
  // Public: /login, landing page, pricing, and viewer/embed routes
  const publicPaths = ['/', '/login', '/pricing']
  const publicNames = ['LandingPage', 'PricingPage', 'viewer-scoreboard', 'embed-scoreboard']
=======
  // Public: /login, /landing, /pricing and viewer/embed routes
  const publicPaths = ['/login', '/landing', '/pricing']
  const publicNames = ['landing', 'pricing', 'viewer-scoreboard', 'embed-scoreboard']
>>>>>>> b12258b7

  const isPublic = publicPaths.includes(to.path) || (to.name != null && publicNames.includes(String(to.name)))

  // If not public and not logged in -> redirect to login with return path
  if (!isPublic && !auth.isLoggedIn) {
    return next({ path: '/login', query: { redirect: to.fullPath } })
  }

  // If logged in and trying to reach login, send to setup
  if (to.path === '/login' && auth.isLoggedIn) {
    return next('/setup')
  }

  const orgProtected = ['/tournaments', '/analytics']
  const isOrgProtected = orgProtected.some(prefix => to.path.startsWith(prefix))

  if (isOrgProtected) {
    if (!auth.isLoggedIn) {
      return next({ path: '/login', query: { redirect: to.fullPath } })
    }
    if (!auth.isOrg && !auth.isSuper) {
      return next('/')
    }
  }

  // Coach-protected routes
  if (to.meta.requiresCoach) {
    if (!auth.isLoggedIn) {
      return next({ path: '/login', query: { redirect: to.fullPath } })
    }
    if (!auth.isCoach && !auth.isOrg && !auth.isSuper) {
      return next('/')
    }
  }

  // Analyst-protected routes
  if (to.meta.requiresAnalyst) {
    if (!auth.isLoggedIn) {
      return next({ path: '/login', query: { redirect: to.fullPath } })
    }
    if (!auth.isAnalyst && !auth.isOrg && !auth.isSuper) {
      return next('/')
    }
  }

  return next()
})

export default router<|MERGE_RESOLUTION|>--- conflicted
+++ resolved
@@ -16,17 +16,6 @@
   routes: [
     {
       path: '/',
-<<<<<<< HEAD
-      name: 'LandingPage',
-      component: () => import('@/views/LandingPageView.vue'),
-      meta: { requiresAuth: false, title: 'Cricksy — AI Cricket Analytics' },
-    },
-    {
-      path: '/pricing',
-      name: 'PricingPage',
-      component: () => import('@/views/PricingPageView.vue'),
-      meta: { requiresAuth: false, title: 'Pricing — Cricksy' },
-=======
       redirect: '/landing',
     },
     {
@@ -38,7 +27,6 @@
       path: '/pricing',
       name: 'pricing',
       component: () => import('@/views/PricingView.vue'),
->>>>>>> b12258b7
     },
     {
       path: '/setup',
@@ -211,15 +199,9 @@
   }
 
   // --- General auth guard -------------------------------------------------
-<<<<<<< HEAD
-  // Public: /login, landing page, pricing, and viewer/embed routes
-  const publicPaths = ['/', '/login', '/pricing']
-  const publicNames = ['LandingPage', 'PricingPage', 'viewer-scoreboard', 'embed-scoreboard']
-=======
   // Public: /login, /landing, /pricing and viewer/embed routes
   const publicPaths = ['/login', '/landing', '/pricing']
   const publicNames = ['landing', 'pricing', 'viewer-scoreboard', 'embed-scoreboard']
->>>>>>> b12258b7
 
   const isPublic = publicPaths.includes(to.path) || (to.name != null && publicNames.includes(String(to.name)))
 
